--- conflicted
+++ resolved
@@ -2,10 +2,26 @@
 
 All notable changes to the LaunchDarkly Relay will be documented in this file. This project adheres to [Semantic Versioning](http://semver.org).
 
-<<<<<<< HEAD
+## [6.7.17] - 2023-01-17
+### Fixed:
+- Removed logging of "Big Segment store status query" error messages in a situation where the Relay Proxy has not been able to synchronize Big Segment data with LaunchDarkly. These messages were redundant since there is already a different and clearer error being logged for the synchronization failure.
+
+## [6.7.16] - 2023-01-06
+*The 6.7.15 release was incomplete and has been skipped.*
+
+### Changed:
+- It is no longer possible to build the Relay Proxy from source code in Go 1.16, or to import it as a module in a Go 1.16 project. This is because the security patch described below is not possible for Go 1.16. Although LaunchDarkly tries to maintain compatibility with old platform versions within the same major version of a LaunchDarkly product, maintaining support for Relay Proxy 6.x requires that we patch security vulnerabilities for the most common use cases; building Relay from source code with an EOL Go version is an uncommon use case.
+- Updated Alpine to 3.16.3 in the published Docker image.
+
+### Fixed:
+- Updated Go networking code to address CVE-2022-41717. ([#210](https://github.com/launchdarkly/ld-relay/issues/210))
+
 ## [7.0.1] - 2022-12-29
 ### Changed:
 - Updated Alpine to 3.16.3 in the published Docker image.
+
+### Fixed:
+- Updated Go to 1.19.4 in the published Docker image and executables, to address CVE-2022-41717. ([#210](https://github.com/launchdarkly/ld-relay/issues/210))
 
 ### Fixed:
 - Updated Go to 1.19.4 in the published Docker image and executables, to address CVE-2022-41717. ([#210](https://github.com/launchdarkly/ld-relay/issues/210))
@@ -29,28 +45,6 @@
 
 ### Removed:
 - Removed support for obsolete evaluation endpoints that were used by very old client-side SDKs.
-=======
-## [6.7.17] - 2023-01-17
-### Fixed:
-- Removed logging of "Big Segment store status query" error messages in a situation where the Relay Proxy has not been able to synchronize Big Segment data with LaunchDarkly. These messages were redundant since there is already a different and clearer error being logged for the synchronization failure.
-
-## [6.7.16] - 2023-01-06
-*The 6.7.15 release was incomplete and has been skipped.*
-
-### Changed:
-- It is no longer possible to build the Relay Proxy from source code in Go 1.16, or to import it as a module in a Go 1.16 project. This is because the security patch described below is not possible for Go 1.16. Although LaunchDarkly tries to maintain compatibility with old platform versions within the same major version of a LaunchDarkly product, maintaining support for Relay Proxy 6.x requires that we patch security vulnerabilities for the most common use cases; building Relay from source code with an EOL Go version is an uncommon use case.
-- Updated Alpine to 3.16.3 in the published Docker image.
-
-### Fixed:
-- Updated Go networking code to address CVE-2022-41717. ([#210](https://github.com/launchdarkly/ld-relay/issues/210))
-
-## [6.7.15] - 2022-12-29
-### Changed:
-- Updated Alpine to 3.16.3 in the published Docker image.
-
-### Fixed:
-- Updated Go to 1.19.4 in the published Docker image and executables, to address CVE-2022-41717. ([#210](https://github.com/launchdarkly/ld-relay/issues/210))
->>>>>>> ed79612c
 
 ## [6.7.14] - 2022-10-26
 This is a security patch release.
