--- conflicted
+++ resolved
@@ -4,8 +4,6 @@
 
 ## [5.4.3] - 2018-09-97
 
-<<<<<<< HEAD
-=======
 ### Added 
 - Return flag evaluation reasons for mobile and client-side endpoints when `withReasons=true` query param is set.
 - Added support for metric collection configuration in docker entrypoint script. Thanks @matthalbersma for the suggestion.
@@ -15,7 +13,6 @@
 
 ## [5.4.2] - 2018-08-29
 
->>>>>>> d9a924e3
 ### Changed
 - Use latest go client (4.3.0).
 - Preserves the "client-side-enabled" property of feature flags so that the new SDK method AllFlagsState() - which has an option for selecting only client-side flags - will work correctly when using the relay.
