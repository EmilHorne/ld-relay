package config

import (
	"fmt"
	"os"
	"sort"
	"strings"

	ct "github.com/launchdarkly/go-configtypes"
	"gopkg.in/launchdarkly/go-sdk-common.v2/ldlog"
)

// LoadConfigFromEnvironment sets parameters in a Config struct from environment variables.
//
// The Config parameter should be initialized with default values first.
func LoadConfigFromEnvironment(c *Config, loggers ldlog.Loggers) error {
<<<<<<< HEAD
	reader := ct.NewVarReaderFromEnvironment()

	reader.ReadStruct(&c.Main, false)
	reader.ReadStruct(&c.Events, false)

	for envName, envKey := range reader.FindPrefixedValues("LD_ENV_") {
		var ec EnvConfig
		if c.Environment[envName] != nil {
			ec = *c.Environment[envName]
=======
	errs := make([]error, 0, 20)

	maybeSetFromEnvInt(&c.Main.Port, "PORT", &errs)
	maybeSetFromEnvAny(&c.Main.BaseURI, "BASE_URI", &errs)
	maybeSetFromEnvAny(&c.Main.StreamURI, "STREAM_URI", &errs)
	maybeSetFromEnvBool(&c.Main.ExitOnError, "EXIT_ON_ERROR")
	maybeSetFromEnvBool(&c.Main.ExitAlways, "EXIT_ALWAYS")
	maybeSetFromEnvBool(&c.Main.IgnoreConnectionErrors, "IGNORE_CONNECTION_ERRORS")
	maybeSetFromEnvAny(&c.Main.HeartbeatInterval, "HEARTBEAT_INTERVAL", &errs)
	maybeSetFromEnvAny(&c.Main.MaxClientConnectionTime, "MAX_CLIENT_CONNECTION_TIME", &errs)
	maybeSetFromEnvBool(&c.Main.TLSEnabled, "TLS_ENABLED")
	maybeSetFromEnv(&c.Main.TLSCert, "TLS_CERT")
	maybeSetFromEnv(&c.Main.TLSKey, "TLS_KEY")
	maybeSetFromEnvAny(&c.Main.LogLevel, "LOG_LEVEL", &errs)

	maybeSetFromEnvBool(&c.Events.SendEvents, "USE_EVENTS")
	maybeSetFromEnvAny(&c.Events.EventsURI, "EVENTS_HOST", &errs)
	maybeSetFromEnvAny(&c.Events.FlushInterval, "EVENTS_FLUSH_INTERVAL", &errs)
	maybeSetFromEnvInt(&c.Events.Capacity, "EVENTS_CAPACITY", &errs)
	maybeSetFromEnvBool(&c.Events.InlineUsers, "EVENTS_INLINE_USERS")
	rejectObsoleteVariableName("EVENTS_SAMPLING_INTERVAL", "", &errs)

	envNames, envKeys := getEnvVarsWithPrefix("LD_ENV_")
	for _, envName := range envNames {
		ec := EnvConfig{SDKKey: SDKKey(envKeys[envName])}
		ec.MobileKey = MobileKey(maybeEnvStr("LD_MOBILE_KEY_"+envName, string(ec.MobileKey)))
		ec.EnvID = EnvironmentID(maybeEnvStr("LD_CLIENT_SIDE_ID_"+envName, string(ec.EnvID)))
		maybeSetFromEnvBool(&ec.SecureMode, "LD_SECURE_MODE_"+envName)
		maybeSetFromEnv(&ec.Prefix, "LD_PREFIX_"+envName)
		maybeSetFromEnv(&ec.TableName, "LD_TABLE_NAME_"+envName)
		maybeSetFromEnvAny(&ec.TTL, "LD_TTL_"+envName, &errs)
		rejectObsoleteVariableName("LD_TTL_MINUTES_"+envName, "LD_TTL_"+envName, &errs)
		if s := os.Getenv("LD_ALLOWED_ORIGIN_" + envName); s != "" {
			ec.AllowedOrigin = strings.Split(s, ",")
>>>>>>> d1712356
		}
		ec.SDKKey = SDKKey(envKey)
		subReader := reader.WithVarNameSuffix(envName)
		subReader.ReadStruct(&ec, false)
		rejectObsoleteVariableName("LD_TTL_MINUTES_"+envName, "LD_TTL_"+envName, reader)
		// Not supported: EnvConfig.InsecureSkipVerify (that flag should only be used for testing, never in production)
		if c.Environment == nil {
			c.Environment = make(map[string]*EnvConfig)
		}
		c.Environment[envName] = &ec
	}

	useRedis := false
	reader.Read("USE_REDIS", &useRedis)
	if useRedis || c.Redis.Host != "" || c.Redis.URL.IsDefined() {
		portStr := ""
		if c.Redis.Port.IsDefined() {
			portStr = fmt.Sprintf("%d", c.Redis.Port.GetOrElse(0))
		}
		reader.ReadStruct(&c.Redis, false)
		reader.Read("REDIS_PORT", &portStr) // handled separately because it could be a string or a number

		if portStr != "" {
			if strings.HasPrefix(portStr, "tcp://") {
				// REDIS_PORT gets set to tcp://$docker_ip:6379 when linking to a Redis container
				hostAndPort := strings.TrimPrefix(portStr, "tcp://")
				fields := strings.Split(hostAndPort, ":")
				c.Redis.Host = fields[0]
				if len(fields) > 0 {
					if err := c.Redis.Port.UnmarshalText([]byte(fields[1])); err != nil {
						reader.AddError(ct.ValidationPath{"REDIS_PORT"}, err)
					}
				}
			} else {
				if c.Redis.Host == "" {
					c.Redis.Host = defaultRedisHost
				}
				reader.Read("REDIS_PORT", &c.Redis.Port)
			}
		}
		if !c.Redis.URL.IsDefined() && c.Redis.Host == "" && !c.Redis.Port.IsDefined() {
			// all they specified was USE_REDIS
			c.Redis.URL = defaultRedisURL
		}
		rejectObsoleteVariableName("REDIS_TTL", "CACHE_TTL", reader)
	}

	useConsul := false
	reader.Read("USE_CONSUL", &useConsul)
	if useConsul {
		c.Consul.Host = defaultConsulHost
		reader.ReadStruct(&c.Consul, false)
	}

	reader.Read("USE_DYNAMODB", &c.DynamoDB.Enabled)
	if c.DynamoDB.Enabled {
		reader.ReadStruct(&c.DynamoDB, false)
	}

	reader.Read("USE_DATADOG", &c.MetricsConfig.Datadog.Enabled)
	if c.MetricsConfig.Datadog.Enabled {
		reader.Read("DATADOG_PREFIX", &c.MetricsConfig.Datadog.Prefix)
		reader.ReadStruct(&c.MetricsConfig.Datadog, false)
		for tagName, tagVal := range reader.FindPrefixedValues("DATADOG_TAG_") {
			c.MetricsConfig.Datadog.Tag = append(c.MetricsConfig.Datadog.Tag, tagName+":"+tagVal)
		}
		sort.Strings(c.MetricsConfig.Datadog.Tag) // for test determinacy
	}

	reader.Read("USE_STACKDRIVER", &c.MetricsConfig.Stackdriver.Enabled)
	if c.MetricsConfig.Stackdriver.Enabled {
		reader.ReadStruct(&c.MetricsConfig.Stackdriver, false)
		reader.Read("STACKDRIVER_PREFIX", &c.MetricsConfig.Stackdriver.Prefix)
	}

	reader.Read("USE_PROMETHEUS", &c.MetricsConfig.Prometheus.Enabled)
	if c.MetricsConfig.Prometheus.Enabled {
		reader.ReadStruct(&c.MetricsConfig.Prometheus, false)
		reader.Read("PROMETHEUS_PREFIX", &c.MetricsConfig.Prometheus.Prefix)
	}

	reader.ReadStruct(&c.Proxy, false)

	if !reader.Result().OK() {
		return reader.Result().GetError()
	}

	return ValidateConfig(c, loggers)
}

func rejectObsoleteVariableName(oldName, preferredName string, reader *ct.VarReader) {
	// Unrecognized environment variables are normally ignored, but if someone has set a variable that
	// used to be used in configuration and is no longer used, we want to raise an error rather than just
	// silently omitting part of the configuration that they thought they had set.
	if os.Getenv(oldName) != "" {
<<<<<<< HEAD
		reader.AddError(ct.ValidationPath{oldName},
			fmt.Errorf("this variable is no longer supported; use %s", preferredName))
=======
		if preferredName == "" {
			*errs = append(*errs, fmt.Errorf("environment variable %s is no longer supported", oldName))
		} else {
			*errs = append(*errs, fmt.Errorf("environment variable %s is no longer supported; use %s",
				oldName, preferredName))
		}
	}
}

func maybeEnvStr(name string, defaultVal string) string {
	if s := os.Getenv(name); s != "" {
		return s
	}
	return defaultVal
}

func maybeSetFromEnv(prop *string, name string) bool {
	if s := os.Getenv(name); s != "" {
		*prop = s
		return true
	}
	return false
}

func maybeSetFromEnvAny(prop encoding.TextUnmarshaler, name string, errs *[]error) bool {
	if s := os.Getenv(name); s != "" {
		err := prop.UnmarshalText([]byte(s))
		if err != nil {
			*errs = append(*errs, fmt.Errorf("%s: %s", name, err.Error()))
		}
		return true
	}
	return false
}

func maybeSetFromEnvInt(prop *int, name string, errs *[]error) bool {
	if s := os.Getenv(name); s != "" {
		setInt(prop, name, s, errs)
		return true
	}
	return false
}

func setInt(prop *int, name string, value string, errs *[]error) {
	if n, err := strconv.Atoi(value); err != nil {
		*errs = append(*errs, fmt.Errorf("%s: must be an integer", name))
	} else {
		*prop = n
	}
}

func maybeSetFromEnvBool(prop *bool, name string) bool {
	if s, found := os.LookupEnv(name); found {
		if s == "1" || s == "true" {
			*prop = true
		} else {
			*prop = false
		}
		return true
	}
	return false
}

func getEnvVarsWithPrefix(prefix string) ([]string, map[string]string) {
	names := []string{}
	values := make(map[string]string)
	allVars := os.Environ()
	sort.Strings(allVars)
	for _, e := range allVars {
		if strings.HasPrefix(e, prefix) {
			fields := strings.Split(e, "=")
			if len(fields) == 2 {
				strippedName := strings.TrimPrefix(fields[0], prefix)
				names = append(names, strippedName)
				values[strippedName] = fields[1]
			}
		}
>>>>>>> d1712356
	}
}<|MERGE_RESOLUTION|>--- conflicted
+++ resolved
@@ -1,6 +1,7 @@
 package config
 
 import (
+	"errors"
 	"fmt"
 	"os"
 	"sort"
@@ -14,52 +15,17 @@
 //
 // The Config parameter should be initialized with default values first.
 func LoadConfigFromEnvironment(c *Config, loggers ldlog.Loggers) error {
-<<<<<<< HEAD
 	reader := ct.NewVarReaderFromEnvironment()
 
 	reader.ReadStruct(&c.Main, false)
+
 	reader.ReadStruct(&c.Events, false)
+	rejectObsoleteVariableName("EVENTS_SAMPLING_INTERVAL", "", reader)
 
 	for envName, envKey := range reader.FindPrefixedValues("LD_ENV_") {
 		var ec EnvConfig
 		if c.Environment[envName] != nil {
 			ec = *c.Environment[envName]
-=======
-	errs := make([]error, 0, 20)
-
-	maybeSetFromEnvInt(&c.Main.Port, "PORT", &errs)
-	maybeSetFromEnvAny(&c.Main.BaseURI, "BASE_URI", &errs)
-	maybeSetFromEnvAny(&c.Main.StreamURI, "STREAM_URI", &errs)
-	maybeSetFromEnvBool(&c.Main.ExitOnError, "EXIT_ON_ERROR")
-	maybeSetFromEnvBool(&c.Main.ExitAlways, "EXIT_ALWAYS")
-	maybeSetFromEnvBool(&c.Main.IgnoreConnectionErrors, "IGNORE_CONNECTION_ERRORS")
-	maybeSetFromEnvAny(&c.Main.HeartbeatInterval, "HEARTBEAT_INTERVAL", &errs)
-	maybeSetFromEnvAny(&c.Main.MaxClientConnectionTime, "MAX_CLIENT_CONNECTION_TIME", &errs)
-	maybeSetFromEnvBool(&c.Main.TLSEnabled, "TLS_ENABLED")
-	maybeSetFromEnv(&c.Main.TLSCert, "TLS_CERT")
-	maybeSetFromEnv(&c.Main.TLSKey, "TLS_KEY")
-	maybeSetFromEnvAny(&c.Main.LogLevel, "LOG_LEVEL", &errs)
-
-	maybeSetFromEnvBool(&c.Events.SendEvents, "USE_EVENTS")
-	maybeSetFromEnvAny(&c.Events.EventsURI, "EVENTS_HOST", &errs)
-	maybeSetFromEnvAny(&c.Events.FlushInterval, "EVENTS_FLUSH_INTERVAL", &errs)
-	maybeSetFromEnvInt(&c.Events.Capacity, "EVENTS_CAPACITY", &errs)
-	maybeSetFromEnvBool(&c.Events.InlineUsers, "EVENTS_INLINE_USERS")
-	rejectObsoleteVariableName("EVENTS_SAMPLING_INTERVAL", "", &errs)
-
-	envNames, envKeys := getEnvVarsWithPrefix("LD_ENV_")
-	for _, envName := range envNames {
-		ec := EnvConfig{SDKKey: SDKKey(envKeys[envName])}
-		ec.MobileKey = MobileKey(maybeEnvStr("LD_MOBILE_KEY_"+envName, string(ec.MobileKey)))
-		ec.EnvID = EnvironmentID(maybeEnvStr("LD_CLIENT_SIDE_ID_"+envName, string(ec.EnvID)))
-		maybeSetFromEnvBool(&ec.SecureMode, "LD_SECURE_MODE_"+envName)
-		maybeSetFromEnv(&ec.Prefix, "LD_PREFIX_"+envName)
-		maybeSetFromEnv(&ec.TableName, "LD_TABLE_NAME_"+envName)
-		maybeSetFromEnvAny(&ec.TTL, "LD_TTL_"+envName, &errs)
-		rejectObsoleteVariableName("LD_TTL_MINUTES_"+envName, "LD_TTL_"+envName, &errs)
-		if s := os.Getenv("LD_ALLOWED_ORIGIN_" + envName); s != "" {
-			ec.AllowedOrigin = strings.Split(s, ",")
->>>>>>> d1712356
 		}
 		ec.SDKKey = SDKKey(envKey)
 		subReader := reader.WithVarNameSuffix(envName)
@@ -155,87 +121,11 @@
 	// used to be used in configuration and is no longer used, we want to raise an error rather than just
 	// silently omitting part of the configuration that they thought they had set.
 	if os.Getenv(oldName) != "" {
-<<<<<<< HEAD
-		reader.AddError(ct.ValidationPath{oldName},
-			fmt.Errorf("this variable is no longer supported; use %s", preferredName))
-=======
 		if preferredName == "" {
-			*errs = append(*errs, fmt.Errorf("environment variable %s is no longer supported", oldName))
+			reader.AddError(ct.ValidationPath{oldName}, errors.New("this variable is no longer supported"))
 		} else {
-			*errs = append(*errs, fmt.Errorf("environment variable %s is no longer supported; use %s",
-				oldName, preferredName))
+			reader.AddError(ct.ValidationPath{oldName},
+				fmt.Errorf("this variable is no longer supported; use %s", preferredName))
 		}
 	}
-}
-
-func maybeEnvStr(name string, defaultVal string) string {
-	if s := os.Getenv(name); s != "" {
-		return s
-	}
-	return defaultVal
-}
-
-func maybeSetFromEnv(prop *string, name string) bool {
-	if s := os.Getenv(name); s != "" {
-		*prop = s
-		return true
-	}
-	return false
-}
-
-func maybeSetFromEnvAny(prop encoding.TextUnmarshaler, name string, errs *[]error) bool {
-	if s := os.Getenv(name); s != "" {
-		err := prop.UnmarshalText([]byte(s))
-		if err != nil {
-			*errs = append(*errs, fmt.Errorf("%s: %s", name, err.Error()))
-		}
-		return true
-	}
-	return false
-}
-
-func maybeSetFromEnvInt(prop *int, name string, errs *[]error) bool {
-	if s := os.Getenv(name); s != "" {
-		setInt(prop, name, s, errs)
-		return true
-	}
-	return false
-}
-
-func setInt(prop *int, name string, value string, errs *[]error) {
-	if n, err := strconv.Atoi(value); err != nil {
-		*errs = append(*errs, fmt.Errorf("%s: must be an integer", name))
-	} else {
-		*prop = n
-	}
-}
-
-func maybeSetFromEnvBool(prop *bool, name string) bool {
-	if s, found := os.LookupEnv(name); found {
-		if s == "1" || s == "true" {
-			*prop = true
-		} else {
-			*prop = false
-		}
-		return true
-	}
-	return false
-}
-
-func getEnvVarsWithPrefix(prefix string) ([]string, map[string]string) {
-	names := []string{}
-	values := make(map[string]string)
-	allVars := os.Environ()
-	sort.Strings(allVars)
-	for _, e := range allVars {
-		if strings.HasPrefix(e, prefix) {
-			fields := strings.Split(e, "=")
-			if len(fields) == 2 {
-				strippedName := strings.TrimPrefix(fields[0], prefix)
-				names = append(names, strippedName)
-				values[strippedName] = fields[1]
-			}
-		}
->>>>>>> d1712356
-	}
 }