--- conflicted
+++ resolved
@@ -15,16 +15,12 @@
 exitOnError = ${EXIT_ON_ERROR:-false}
 port = 8030
 heartbeatIntervalSecs = ${HEARTBEAT_INTERVAL:-15}
-<<<<<<< HEAD
 " > $CONF_FILE
 
-if [ "$USE_REDIS" = 1 || "$USE_REDIS" == "true" ]; then
-  if echo "$REDIS_PORT" | grep -q 'tcp://'; then
-    # REDIS_PORT gets set to tcp://$docker_ip:6379 when linking to a redis container
-    # default to using those values if they exist
-    REDIS_HOST_PART="${REDIS_PORT%:*}"
-    REDIS_HOST="${REDIS_HOST_PART##*/}"
-    REDIS_PORT="${REDIS_PORT##*:}"
+if [ "$USE_REDIS" = 1 ] || [ "$USE_REDIS" == "true" ]; then
+  if [ -z "${REDIS_HOST}" ] && [ -z "${REDIS_PORT}" ] && [ -z "${REDIS_URL}" ]; then
+    echo "Choose REDIS_HOST and REDIS_PORT or REDIS_URL"
+    exit 1
   fi
 
   if [ -n "$CACHE_TTL" ]; then
@@ -33,49 +29,43 @@
 
   echo "
 [redis]
+localTtl = ${REDIS_TTL:-30000}
+" >> $CONF_FILE
+
+  if [ -n "$REDIS_HOST" ] || [ -n "$REDIS_PORT" ]; then
+
+    if echo "$REDIS_PORT" | grep -q 'tcp://'; then
+      # REDIS_PORT gets set to tcp://$docker_ip:6379 when linking to a redis container
+      # default to using those values if they exist
+      REDIS_HOST_PART="${REDIS_PORT%:*}"
+      REDIS_HOST="${REDIS_HOST_PART##*/}"
+      REDIS_PORT="${REDIS_PORT##*:}"
+    fi
+
+    echo "
 host = \"${REDIS_HOST:-redis}\"
 port = ${REDIS_PORT:-6379}
-localTtl = ${REDIS_TTL:-30000}
 " >> $CONF_FILE
-=======
-" > /ldr/ld-relay.conf
 
-if [ "$USE_REDIS" = 1 ]; then
-        if [ -z "${REDIS_HOST}" ] && [ -z "${REDIS_URL}" ]; then echo "Choose REDIS_HOST and REDIS_PORT or REDIS_URL"; exit 1; fi
+  elif [ -n "${REDIS_URL+x}" ]; then
 
-        echo "[redis]" >> /ldr/ld-relay.conf
+    echo "
+url = "${REDIS_URL}"
+" >> $CONF_FILE
 
-        if [ -n "$REDIS_HOST" || -n "$REDIS_PORT" ]; then
-                if echo "$REDIS_PORT" | grep -q 'tcp://'; then
-                        # REDIS_PORT gets set to tcp://$docker_ip:6379 when linking to a redis container
-                        # default to using those values if they exist
-                        REDIS_HOST_PART="${REDIS_PORT%:*}"
-                        REDIS_HOST="${REDIS_HOST_PART##*/}"
-                        REDIS_PORT="${REDIS_PORT##*:}"
-                fi
-                cat <<-EOF >> /ldr/ld-relay.conf
-                host = "${REDIS_HOST:-redis}"
-                port = "${REDIS_PORT:-6379}"
-                EOF
-        elif [ -n "${REDIS_URL+x}" ]; then
-                cat <<-EOF >> /ldr/ld-relay.conf
-                url = "${REDIS_URL}"
-                EOF
-        fi
-        echo "localTtl = ${REDIS_TTL:-30000}" >> /ldr/ld-relay.conf
->>>>>>> 1435de32
+  fi
 fi
 
-if [ "$USE_DYNAMODB" = 1 || "$USE_DYNAMODB" == "true" ]; then
+if [ "$USE_DYNAMODB" = 1 ] || [ "$USE_DYNAMODB" == "true" ]; then
   echo "
 [dynamoDB]
 enabled = true
-tableName = ${DYNAMODB_TABLE:-}
+tableName = \"${DYNAMODB_TABLE:-}\"
 localTtl = ${CACHE_TTL:-30000}
 " >> $CONF_FILE
 fi
 
-if [ "$USE_CONSUL" = 1 || "$USE_CONSUL" == "true" ]; then
+if [ "$USE_CONSUL" = 1 ] || [ "$USE_CONSUL" == "true" ]; then
   echo "
 [consul]
 host = \"${CONSUL_HOST:-localhost}\"
@@ -83,7 +73,7 @@
 " >> $CONF_FILE
 fi
 
-if [ "$USE_EVENTS" = 1 || "$USE_EVENTS" == "true" ]; then
+if [ "$USE_EVENTS" = 1 ] || [ "$USE_EVENTS" == "true" ]; then
   echo "
 [events]
 eventsUri = \"${EVENTS_HOST:-https://events.launchdarkly.com}\"
@@ -118,7 +108,7 @@
 
 fi
 
-if [ "$USE_DATADOG" = 1 ]; then
+if [ "$USE_DATADOG" = 1 ] || [ "$USE_DATADOG" == "true" ]; then
 echo "
 [datadog]
 enabled = true
@@ -134,7 +124,7 @@
 " >> $CONF_FILE
 fi
 
-if [ "$USE_STACKDRIVER" = 1 ]; then
+if [ "$USE_STACKDRIVER" = 1 ] || [ "$USE_STACKDRIVER" == "true" ]; then
 echo "
 [stackdriver]
 enabled = true
@@ -143,7 +133,7 @@
 " >> $CONF_FILE
 fi
 
-if [ "$USE_PROMETHEUS" = 1 ]; then
+if [ "$USE_PROMETHEUS" = 1 ] || [ "$USE_PROMETHEUS" == "true" ]; then
 echo "
 [prometheus]
 enabled = true
