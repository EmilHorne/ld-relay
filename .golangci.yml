--- conflicted
+++ resolved
@@ -15,15 +15,11 @@
     - gocyclo
     - gofmt
     - gomnd # extremely aggressive linter that complains about all numeric literals, even just adding 1 to something (https://github.com/tommy-muehle/go-mnd)
+    - lll
     - maligned # don't really care about struct sizes
     - unparam
-<<<<<<< HEAD
-    - wsl
-=======
-    - lll
     - whitespace
     - wsl # enforces a very specific style with an idiosyncratic definition of what "cuddling" is
->>>>>>> 5cb808b5
   fast: false
 
 linter-settings:
