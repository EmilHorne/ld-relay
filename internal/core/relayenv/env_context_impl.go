package relayenv

import (
	"context"
	"fmt"
	"net/http"
	"sync"
	"time"

	"github.com/launchdarkly/ld-relay/v6/config"
	"github.com/launchdarkly/ld-relay/v6/internal/core/bigsegments"
	"github.com/launchdarkly/ld-relay/v6/internal/core/httpconfig"
	"github.com/launchdarkly/ld-relay/v6/internal/core/internal/events"
	"github.com/launchdarkly/ld-relay/v6/internal/core/internal/metrics"
	"github.com/launchdarkly/ld-relay/v6/internal/core/internal/store"
	"github.com/launchdarkly/ld-relay/v6/internal/core/sdks"
	"github.com/launchdarkly/ld-relay/v6/internal/core/streams"
	"github.com/launchdarkly/ld-relay/v6/internal/util"

	"gopkg.in/launchdarkly/go-sdk-common.v2/ldlog"
	ldeval "gopkg.in/launchdarkly/go-server-sdk-evaluation.v1"
	ld "gopkg.in/launchdarkly/go-server-sdk.v5"
	"gopkg.in/launchdarkly/go-server-sdk.v5/interfaces"
	"gopkg.in/launchdarkly/go-server-sdk.v5/interfaces/ldstoretypes"
	"gopkg.in/launchdarkly/go-server-sdk.v5/ldcomponents"
	"gopkg.in/launchdarkly/go-server-sdk.v5/ldcomponents/ldstoreimpl"
)

// LogNameMode is used in NewEnvContext to determine whether the environment's log messages should be
// tagged by SDK key or by environment ID.
type LogNameMode bool

const (
	// LogNameIsSDKKey means the log messages should be tagged with the last 4 characters of the SDK key.
	// This is the default behavior for the Relay Proxy.
	LogNameIsSDKKey LogNameMode = false

	// LogNameIsEnvID means the log messages should be tagged with the last 4 characters of the environment
	// ID. This is the default behavior for Relay Proxy Enterprise when running in auto-configuration mode,
	// where we always know the environment ID but the SDK key is subject to change.
	LogNameIsEnvID LogNameMode = true
)

func errInitPublisher(err error) error {
	return fmt.Errorf("failed to initialize event publisher: %w", err)
}

func errInitMetrics(err error) error {
	return fmt.Errorf("failed to initialize metrics for environment: %w", err)
}

// EnvContextImplParams contains the constructor parameters for NewEnvContextImpl. These have their
// own type because there are a lot of them, and many are irrelevant in tests.
type EnvContextImplParams struct {
	Identifiers                   EnvIdentifiers
	EnvConfig                     config.EnvConfig
	AllConfig                     config.Config
	ClientFactory                 sdks.ClientFactoryFunc
	DataStoreFactory              interfaces.DataStoreFactory
	DataStoreInfo                 sdks.DataStoreEnvironmentInfo
	StreamProviders               []streams.StreamProvider
	JSClientContext               JSClientContext
	MetricsManager                *metrics.Manager
	BigSegmentStoreFactory        bigsegments.BigSegmentStoreFactory
	BigSegmentSynchronizerFactory bigsegments.BigSegmentSynchronizerFactory
	UserAgent                     string
	LogNameMode                   LogNameMode
	Loggers                       ldlog.Loggers
}

type envContextImpl struct {
<<<<<<< HEAD
	mu                   sync.RWMutex
	clients              map[config.SDKKey]sdks.LDClientContext
	storeAdapter         *store.SSERelayDataStoreAdapter
	loggers              ldlog.Loggers
	credentials          map[config.SDKCredential]bool // true if not deprecated
	identifiers          EnvIdentifiers
	secureMode           bool
	envStreams           *streams.EnvStreams
	streamProviders      []streams.StreamProvider
	handlers             map[streams.StreamProvider]map[config.SDKCredential]http.Handler
	jsContext            JSClientContext
	evaluator            ldeval.Evaluator
	eventDispatcher      *events.EventDispatcher
	bigSegmentSync       bigsegments.BigSegmentSynchronizer
	bigSegmentStore      bigsegments.BigSegmentStore
	sdkBigSegments       *ldstoreimpl.BigSegmentStoreWrapper
	sdkConfig            ld.Config
	sdkBigSegmentFactory interfaces.BigSegmentsConfigurationFactory
	sdkClientFactory     sdks.ClientFactoryFunc
	metricsManager       *metrics.Manager
	metricsEnv           *metrics.EnvironmentManager
	metricsEventPub      events.EventPublisher
	dataStoreInfo        sdks.DataStoreEnvironmentInfo
	globalLoggers        ldlog.Loggers
	ttl                  time.Duration
	initErr              error
	creationTime         time.Time
=======
	mu               sync.RWMutex
	clients          map[config.SDKKey]sdks.LDClientContext
	storeAdapter     *store.SSERelayDataStoreAdapter
	loggers          ldlog.Loggers
	credentials      map[config.SDKCredential]bool // true if not deprecated
	identifiers      EnvIdentifiers
	secureMode       bool
	envStreams       *streams.EnvStreams
	streamProviders  []streams.StreamProvider
	handlers         map[streams.StreamProvider]map[config.SDKCredential]http.Handler
	jsContext        JSClientContext
	eventDispatcher  *events.EventDispatcher
	sdkConfig        ld.Config
	sdkClientFactory sdks.ClientFactoryFunc
	sdkInitTimeout   time.Duration
	metricsManager   *metrics.Manager
	metricsEnv       *metrics.EnvironmentManager
	metricsEventPub  events.EventPublisher
	dataStoreInfo    sdks.DataStoreEnvironmentInfo
	globalLoggers    ldlog.Loggers
	ttl              time.Duration
	initErr          error
	creationTime     time.Time
>>>>>>> e84c5864
}

// Implementation of the DataStoreQueries interface that the streams package uses as an abstraction of
// accessing our data store.
type envContextStoreQueries struct {
	context *envContextImpl
}

// NewEnvContext creates the internal implementation of EnvContext.
//
// It immediately begins trying to initialize the SDK client for this environment. Since that might
// take a while, it is done on a separate goroutine. The EnvContext instance is returned immediately
// in an uninitialized state, and once the SDK client initialization has either succeeded or failed,
// the same EnvContext will be pushed to the channel readyCh.
//
// NewEnvContext can also immediately return an error, with a nil EnvContext, if the configuration is
// invalid.
func NewEnvContext(
	params EnvContextImplParams,
	readyCh chan<- EnvContext,
	// readyCh is a separate parameter because it's not a property of the environment itself, but
	// just part of the semantics of the constructor
) (EnvContext, error) {
	var thingsToCleanUp util.CleanupTasks // keeps track of partially constructed things in case we exit early
	defer thingsToCleanUp.Run()

	offlineMode := params.AllConfig.OfflineMode.FileDataSource != ""
	envConfig := params.EnvConfig
	allConfig := params.AllConfig

	envLoggers := params.Loggers
	logPrefix := makeLogPrefix(params.LogNameMode, envConfig.SDKKey, envConfig.EnvID)
	envLoggers.SetPrefix(logPrefix)
	envLoggers.SetMinLevel(
		envConfig.LogLevel.GetOrElse(
			allConfig.Main.LogLevel.GetOrElse(ldlog.Info),
		),
	)

	httpConfig, err := httpconfig.NewHTTPConfig(allConfig.Proxy, envConfig.SDKKey, params.UserAgent, params.Loggers)
	if err != nil {
		return nil, err
	}

	credentials := make(map[config.SDKCredential]bool, 3)
	credentials[envConfig.SDKKey] = true
	if envConfig.MobileKey != "" {
		credentials[envConfig.MobileKey] = true
	}
	if envConfig.EnvID != "" {
		credentials[envConfig.EnvID] = true
	}

	envContext := &envContextImpl{
		identifiers:      params.Identifiers,
		clients:          make(map[config.SDKKey]sdks.LDClientContext),
		credentials:      credentials,
		loggers:          envLoggers,
		secureMode:       envConfig.SecureMode,
		streamProviders:  params.StreamProviders,
		handlers:         make(map[streams.StreamProvider]map[config.SDKCredential]http.Handler),
<<<<<<< HEAD
		jsContext:        params.JSClientContext,
		sdkClientFactory: params.ClientFactory,
		metricsManager:   params.MetricsManager,
		globalLoggers:    params.Loggers,
=======
		jsContext:        jsClientContext,
		sdkClientFactory: clientFactory,
		sdkInitTimeout:   allConfig.Main.InitTimeout.GetOrElse(config.DefaultInitTimeout),
		metricsManager:   metricsManager,
		globalLoggers:    loggers,
>>>>>>> e84c5864
		ttl:              envConfig.TTL.GetOrElse(0),
		dataStoreInfo:    params.DataStoreInfo,
		creationTime:     time.Now(),
	}

	bigSegmentStoreFactory := params.BigSegmentStoreFactory
	if bigSegmentStoreFactory == nil {
		bigSegmentStoreFactory = bigsegments.DefaultBigSegmentStoreFactory
	}
	bigSegmentStore, err := bigSegmentStoreFactory(envConfig, allConfig, envLoggers)
	if err != nil {
		return nil, err
	}
	if bigSegmentStore != nil {
		thingsToCleanUp.AddCloser(bigSegmentStore)
		envContext.bigSegmentStore = bigSegmentStore

		factory := params.BigSegmentSynchronizerFactory
		if factory == nil {
			factory = bigsegments.DefaultBigSegmentSynchronizerFactory
		}
		envContext.bigSegmentSync = factory(
			httpConfig, bigSegmentStore, allConfig.Main.BaseURI.String(), allConfig.Main.StreamURI.String(),
			envConfig.EnvID, envConfig.SDKKey, envLoggers)
		thingsToCleanUp.AddFunc(envContext.bigSegmentSync.Close)
		envContext.bigSegmentSync.Start()

		// This function allows us to tell our big segment store wrapper (see sdks package) whether or not
		// to really query the big segment store. Currently it always returns true because we are always
		// running the synchronizer.
		allowBigSegmentStatusQueries := func() bool { return true }
		sdkBigSegments, err := sdks.ConfigureBigSegments(allConfig, envConfig, allowBigSegmentStatusQueries, params.Loggers)
		if err != nil {
			return nil, err
		}
		envContext.sdkBigSegmentFactory = sdkBigSegments
	}

	envStreams := streams.NewEnvStreams(
		params.StreamProviders,
		envContextStoreQueries{envContext},
		allConfig.Main.HeartbeatInterval.GetOrElse(config.DefaultHeartbeatInterval),
		envLoggers,
	)
	envContext.envStreams = envStreams
	thingsToCleanUp.AddCloser(envStreams)

	for c := range credentials {
		envStreams.AddCredential(c)
	}
	for _, sp := range params.StreamProviders {
		handlers := make(map[config.SDKCredential]http.Handler)
		for c := range credentials {
			h := sp.Handler(c)
			if h != nil {
				handlers[c] = h
			}
		}
		envContext.handlers[sp] = handlers
	}

	dataStoreFactory := params.DataStoreFactory
	if dataStoreFactory == nil {
		dataStoreFactory = ldcomponents.InMemoryDataStore()
	}
	storeAdapter := store.NewSSERelayDataStoreAdapter(dataStoreFactory, envStreams)
	envContext.storeAdapter = storeAdapter

	var eventDispatcher *events.EventDispatcher
	if allConfig.Events.SendEvents {
		if offlineMode {
			envLoggers.Info("Events will be accepted for this environment, but will be discarded, since offline mode is enabled")
		} else {
			envLoggers.Info("Proxying events for this environment")
			eventLoggers := envLoggers
			eventLoggers.SetPrefix(logPrefix + " (event proxy)")
			eventDispatcher = events.NewEventDispatcher(envConfig.SDKKey, envConfig.MobileKey, envConfig.EnvID,
				envLoggers, allConfig.Events, httpConfig, storeAdapter)
		}
	}
	envContext.eventDispatcher = eventDispatcher

	streamURI := allConfig.Main.StreamURI.String()
	if streamURI == "" {
		streamURI = config.DefaultStreamURI
	}
	eventsURI := allConfig.Events.EventsURI.String()
	if eventsURI == "" {
		eventsURI = config.DefaultEventsURI
	}

	enableDiagnostics := !allConfig.Main.DisableInternalUsageMetrics && !offlineMode
	var em *metrics.EnvironmentManager
	if params.MetricsManager != nil {
		if enableDiagnostics {
			pubLoggers := envLoggers
			pubLoggers.SetPrefix(logPrefix + " (usage metrics)")
			eventsPublisher, err := events.NewHTTPEventPublisher(envConfig.SDKKey, httpConfig, pubLoggers,
				events.OptionURI(eventsURI))
			if err != nil {
				return nil, errInitPublisher(err)
			}
			thingsToCleanUp.AddFunc(eventsPublisher.Close)
			envContext.metricsEventPub = eventsPublisher
		}

		em, err = params.MetricsManager.AddEnvironment(params.Identifiers.GetDisplayName(), envContext.metricsEventPub)
		if err != nil {
			return nil, errInitMetrics(err)
		}
	}
	envContext.metricsEnv = em
	thingsToCleanUp.AddFunc(func() { params.MetricsManager.RemoveEnvironment(em) })

	disconnectedStatusTime := allConfig.Main.DisconnectedStatusTime.GetOrElse(config.DefaultDisconnectedStatusTime)

	envContext.sdkConfig = ld.Config{
		DataSource:       ldcomponents.StreamingDataSource().BaseURI(streamURI),
		DataStore:        storeAdapter,
		DiagnosticOptOut: !enableDiagnostics,
		Events:           ldcomponents.SendEvents().BaseURI(eventsURI),
		HTTP:             httpConfig.SDKHTTPConfigFactory,
		Logging: ldcomponents.Logging().
			Loggers(envLoggers).
			LogDataSourceOutageAsErrorAfter(disconnectedStatusTime),
	}

	// Connecting may take time, so do this in parallel
	go envContext.startSDKClient(envConfig.SDKKey, readyCh, allConfig.Main.IgnoreConnectionErrors)

	thingsToCleanUp.Clear() // we've succeeded so we do not want to throw away these things

	return envContext, nil
}

func (c *envContextImpl) startSDKClient(sdkKey config.SDKKey, readyCh chan<- EnvContext, suppressErrors bool) {
<<<<<<< HEAD
	client, err := c.sdkClientFactory(sdkKey, c.sdkConfig)

=======
	client, err := c.sdkClientFactory(sdkKey, c.sdkConfig, c.sdkInitTimeout)
>>>>>>> e84c5864
	c.mu.Lock()
	name := c.identifiers.GetDisplayName()
	if client != nil {
		c.clients[sdkKey] = client

		store := c.storeAdapter.GetStore()
		dataProvider := ldstoreimpl.NewDataStoreEvaluatorDataProvider(store, c.loggers)
		var bigSegConfig interfaces.BigSegmentsConfiguration
		if c.sdkBigSegmentFactory != nil {
			bigSegConfig, err = c.sdkBigSegmentFactory.CreateBigSegmentsConfiguration(
				sdks.NewSimpleClientContext(string(sdkKey), c.sdkConfig))
		}
		if bigSegConfig == nil {
			c.evaluator = ldeval.NewEvaluator(dataProvider)
		} else {
			c.sdkBigSegments = ldstoreimpl.NewBigSegmentStoreWrapper(
				bigSegConfig.GetStore(),
				nil,
				bigSegConfig.GetStatusPollInterval(),
				bigSegConfig.GetStaleAfter(),
				bigSegConfig.GetUserCacheSize(),
				bigSegConfig.GetUserCacheTime(),
				c.loggers,
			)
			c.evaluator = ldeval.NewEvaluatorWithBigSegments(dataProvider, c.sdkBigSegments)
		}
	}
	c.initErr = err
	c.mu.Unlock()

	if err != nil {
		if suppressErrors {
			c.globalLoggers.Warnf("Ignoring error initializing LaunchDarkly client for %q: %+v",
				name, err)
		} else {
			c.globalLoggers.Errorf("Error initializing LaunchDarkly client for %q: %+v",
				name, err)
			if readyCh != nil {
				readyCh <- c
			}
			return
		}
	} else {
		c.globalLoggers.Infof("Initialized LaunchDarkly client for %q", name)
	}
	if readyCh != nil {
		readyCh <- c
	}
}

func (c *envContextImpl) GetIdentifiers() EnvIdentifiers {
	c.mu.RLock()
	defer c.mu.RUnlock()

	return c.identifiers
}

func (c *envContextImpl) SetIdentifiers(ei EnvIdentifiers) {
	c.mu.Lock()
	defer c.mu.Unlock()

	c.identifiers = ei
}

func (c *envContextImpl) GetCredentials() []config.SDKCredential {
	return c.getCredentialsInternal(true)
}

func (c *envContextImpl) GetDeprecatedCredentials() []config.SDKCredential {
	return c.getCredentialsInternal(false)
}

func (c *envContextImpl) getCredentialsInternal(preferred bool) []config.SDKCredential {
	c.mu.RLock()
	defer c.mu.RUnlock()

	ret := make([]config.SDKCredential, 0, len(c.credentials))
	for c, nonDeprecated := range c.credentials {
		if nonDeprecated == preferred {
			ret = append(ret, c)
		}
	}
	return ret
}

func (c *envContextImpl) AddCredential(newCredential config.SDKCredential) {
	c.mu.Lock()
	defer c.mu.Unlock()
	if _, found := c.credentials[newCredential]; found {
		return
	}
	c.credentials[newCredential] = true
	c.envStreams.AddCredential(newCredential)
	for streamProvider, handlers := range c.handlers {
		if h := streamProvider.Handler(newCredential); h != nil {
			handlers[newCredential] = h
		}
	}

	// A new SDK key means 1. we should start a new SDK client, 2. we should tell all event forwarding
	// components that use an SDK key to use the new one. A new mobile key does not require starting a
	// new SDK client, but does requiring updating any event forwarding components that use a mobile key.
	switch key := newCredential.(type) {
	case config.SDKKey:
		go c.startSDKClient(key, nil, false)
		if c.metricsEventPub != nil { // metrics event publisher always uses SDK key
			c.metricsEventPub.ReplaceCredential(key)
		}
		if c.eventDispatcher != nil {
			c.eventDispatcher.ReplaceCredential(key)
		}
	case config.MobileKey:
		if c.eventDispatcher != nil {
			c.eventDispatcher.ReplaceCredential(key)
		}
	}
}

func (c *envContextImpl) RemoveCredential(oldCredential config.SDKCredential) {
	c.mu.Lock()
	defer c.mu.Unlock()
	if _, found := c.credentials[oldCredential]; found {
		delete(c.credentials, oldCredential)
		c.envStreams.RemoveCredential(oldCredential)
		for _, handlers := range c.handlers {
			delete(handlers, oldCredential)
		}
		if sdkKey, ok := oldCredential.(config.SDKKey); ok {
			// The SDK client instance is tied to the SDK key, so get rid of it
			if client := c.clients[sdkKey]; client != nil {
				delete(c.clients, sdkKey)
				_ = client.Close()
			}
		}
	}
}

func (c *envContextImpl) DeprecateCredential(credential config.SDKCredential) {
	c.mu.Lock()
	defer c.mu.Unlock()
	if _, found := c.credentials[credential]; found {
		c.credentials[credential] = false
	}
}

func (c *envContextImpl) GetClient() sdks.LDClientContext {
	c.mu.RLock()
	defer c.mu.RUnlock()
	// There might be multiple clients if there's an expiring SDK key. Find the SDK key that has a true
	// value in our map (meaning it's not deprecated) and return that client.
	for cred, valid := range c.credentials {
		if sdkKey, ok := cred.(config.SDKKey); ok && valid {
			return c.clients[sdkKey]
		}
	}
	return nil
}

func (c *envContextImpl) GetStore() interfaces.DataStore {
	return c.storeAdapter.GetStore()
}

func (c *envContextImpl) GetEvaluator() ldeval.Evaluator {
	c.mu.RLock()
	ret := c.evaluator
	c.mu.RUnlock()
	return ret
}

func (c *envContextImpl) GetBigSegmentStore() bigsegments.BigSegmentStore {
	return c.bigSegmentStore
}

func (c *envContextImpl) GetLoggers() ldlog.Loggers {
	return c.loggers
}

func (c *envContextImpl) GetStreamHandler(streamProvider streams.StreamProvider, credential config.SDKCredential) http.Handler {
	c.mu.RLock()
	defer c.mu.RUnlock()
	h := c.handlers[streamProvider][credential]
	if h == nil {
		return http.HandlerFunc(invalidStreamHandler)
	}
	return h
}

func invalidStreamHandler(w http.ResponseWriter, req *http.Request) {
	w.WriteHeader(http.StatusNotFound)
}

func (c *envContextImpl) GetEventDispatcher() *events.EventDispatcher {
	return c.eventDispatcher
}

func (c *envContextImpl) GetJSClientContext() JSClientContext {
	return c.jsContext
}

func (c *envContextImpl) GetMetricsContext() context.Context {
	if c.metricsEnv == nil {
		return context.Background()
	}
	return c.metricsEnv.GetOpenCensusContext()
}

func (c *envContextImpl) GetTTL() time.Duration {
	c.mu.RLock()
	defer c.mu.RUnlock()

	return c.ttl
}

func (c *envContextImpl) SetTTL(newTTL time.Duration) {
	c.mu.Lock()
	defer c.mu.Unlock()

	c.ttl = newTTL
}

func (c *envContextImpl) GetInitError() error {
	c.mu.Lock()
	defer c.mu.Unlock()

	return c.initErr
}

func (c *envContextImpl) IsSecureMode() bool {
	c.mu.RLock()
	defer c.mu.RUnlock()

	return c.secureMode
}

func (c *envContextImpl) SetSecureMode(secureMode bool) {
	c.mu.Lock()
	defer c.mu.Unlock()

	c.secureMode = secureMode
}

func (c *envContextImpl) GetDataStoreInfo() sdks.DataStoreEnvironmentInfo {
	return c.dataStoreInfo
}

func (c *envContextImpl) GetCreationTime() time.Time {
	return c.creationTime
}

func (c *envContextImpl) FlushMetricsEvents() {
	if c.metricsEnv != nil && c.metricsEventPub != nil {
		c.metricsEnv.FlushEventsExporter()
		c.metricsEventPub.Flush()
	}
}

func (c *envContextImpl) Close() error {
	c.mu.Lock()
	for _, client := range c.clients {
		_ = client.Close()
	}
	c.clients = make(map[config.SDKKey]sdks.LDClientContext)
	c.mu.Unlock()
	_ = c.envStreams.Close()
	if c.metricsManager != nil && c.metricsEnv != nil {
		c.metricsManager.RemoveEnvironment(c.metricsEnv)
	}
	if c.metricsEventPub != nil {
		c.metricsEventPub.Close()
	}
	if c.eventDispatcher != nil {
		c.eventDispatcher.Close()
	}
	if c.bigSegmentSync != nil {
		c.bigSegmentSync.Close()
	}
	if c.bigSegmentStore != nil {
		_ = c.bigSegmentStore.Close()
	}
	if c.sdkBigSegments != nil {
		c.sdkBigSegments.Close()
	}
	return nil
}

func (q envContextStoreQueries) IsInitialized() bool {
	if s := q.context.storeAdapter.GetStore(); s != nil {
		return s.IsInitialized()
	}
	return false
}

func (q envContextStoreQueries) GetAll(kind ldstoretypes.DataKind) ([]ldstoretypes.KeyedItemDescriptor, error) {
	if s := q.context.storeAdapter.GetStore(); s != nil {
		return s.GetAll(kind)
	}
	return nil, nil
}

func makeLogPrefix(logNameMode LogNameMode, sdkKey config.SDKKey, envID config.EnvironmentID) string {
	name := string(sdkKey)
	if logNameMode == LogNameIsEnvID && envID != "" {
		name = string(envID)
	}
	if len(name) > 4 { // real keys are always longer than this
		name = "..." + name[len(name)-4:]
	}
	return fmt.Sprintf("[env: %s]", name)
}<|MERGE_RESOLUTION|>--- conflicted
+++ resolved
@@ -69,7 +69,6 @@
 }
 
 type envContextImpl struct {
-<<<<<<< HEAD
 	mu                   sync.RWMutex
 	clients              map[config.SDKKey]sdks.LDClientContext
 	storeAdapter         *store.SSERelayDataStoreAdapter
@@ -89,6 +88,7 @@
 	sdkConfig            ld.Config
 	sdkBigSegmentFactory interfaces.BigSegmentsConfigurationFactory
 	sdkClientFactory     sdks.ClientFactoryFunc
+	sdkInitTimeout       time.Duration
 	metricsManager       *metrics.Manager
 	metricsEnv           *metrics.EnvironmentManager
 	metricsEventPub      events.EventPublisher
@@ -97,31 +97,6 @@
 	ttl                  time.Duration
 	initErr              error
 	creationTime         time.Time
-=======
-	mu               sync.RWMutex
-	clients          map[config.SDKKey]sdks.LDClientContext
-	storeAdapter     *store.SSERelayDataStoreAdapter
-	loggers          ldlog.Loggers
-	credentials      map[config.SDKCredential]bool // true if not deprecated
-	identifiers      EnvIdentifiers
-	secureMode       bool
-	envStreams       *streams.EnvStreams
-	streamProviders  []streams.StreamProvider
-	handlers         map[streams.StreamProvider]map[config.SDKCredential]http.Handler
-	jsContext        JSClientContext
-	eventDispatcher  *events.EventDispatcher
-	sdkConfig        ld.Config
-	sdkClientFactory sdks.ClientFactoryFunc
-	sdkInitTimeout   time.Duration
-	metricsManager   *metrics.Manager
-	metricsEnv       *metrics.EnvironmentManager
-	metricsEventPub  events.EventPublisher
-	dataStoreInfo    sdks.DataStoreEnvironmentInfo
-	globalLoggers    ldlog.Loggers
-	ttl              time.Duration
-	initErr          error
-	creationTime     time.Time
->>>>>>> e84c5864
 }
 
 // Implementation of the DataStoreQueries interface that the streams package uses as an abstraction of
@@ -183,18 +158,11 @@
 		secureMode:       envConfig.SecureMode,
 		streamProviders:  params.StreamProviders,
 		handlers:         make(map[streams.StreamProvider]map[config.SDKCredential]http.Handler),
-<<<<<<< HEAD
 		jsContext:        params.JSClientContext,
 		sdkClientFactory: params.ClientFactory,
+		sdkInitTimeout:   allConfig.Main.InitTimeout.GetOrElse(config.DefaultInitTimeout),
 		metricsManager:   params.MetricsManager,
 		globalLoggers:    params.Loggers,
-=======
-		jsContext:        jsClientContext,
-		sdkClientFactory: clientFactory,
-		sdkInitTimeout:   allConfig.Main.InitTimeout.GetOrElse(config.DefaultInitTimeout),
-		metricsManager:   metricsManager,
-		globalLoggers:    loggers,
->>>>>>> e84c5864
 		ttl:              envConfig.TTL.GetOrElse(0),
 		dataStoreInfo:    params.DataStoreInfo,
 		creationTime:     time.Now(),
@@ -331,12 +299,7 @@
 }
 
 func (c *envContextImpl) startSDKClient(sdkKey config.SDKKey, readyCh chan<- EnvContext, suppressErrors bool) {
-<<<<<<< HEAD
-	client, err := c.sdkClientFactory(sdkKey, c.sdkConfig)
-
-=======
 	client, err := c.sdkClientFactory(sdkKey, c.sdkConfig, c.sdkInitTimeout)
->>>>>>> e84c5864
 	c.mu.Lock()
 	name := c.identifiers.GetDisplayName()
 	if client != nil {
