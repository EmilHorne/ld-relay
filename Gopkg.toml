--- conflicted
+++ resolved
@@ -36,15 +36,9 @@
   branch = "v1"
   name = "github.com/launchdarkly/gcfg"
 
-<<<<<<< HEAD
 #[[constraint]]
 #  name = "gopkg.in/launchdarkly/go-server-sdk.v5"
 #  source = "github.com/launchdarkly/go-server-sdk-private"
-=======
-[[constraint]]
-  name = "gopkg.in/launchdarkly/go-server-sdk.v4"
-  version = "4.17.2"
->>>>>>> 5cb808b5
 
 [prune]
   go-tests = true
