package relay

import (
	"context"
	"crypto/tls"
	"errors"
	"fmt"
	"net/http"
	"net/http/httputil"
	"net/url"
	"os"
	"strings"
	"sync"
	"time"

	"gopkg.in/launchdarkly/go-sdk-common.v2/ldtime"

	"github.com/aws/aws-sdk-go/aws"
	"github.com/aws/aws-sdk-go/aws/session"
	redigo "github.com/garyburd/redigo/redis"
	"github.com/gorilla/mux"
	"github.com/gregjones/httpcache"

	"github.com/launchdarkly/eventsource"
<<<<<<< HEAD
	"gopkg.in/launchdarkly/go-sdk-common.v2/ldlog"
	"gopkg.in/launchdarkly/go-sdk-common.v2/ldreason"
	ld "gopkg.in/launchdarkly/go-server-sdk.v5"
	"gopkg.in/launchdarkly/go-server-sdk.v5/interfaces"
	"gopkg.in/launchdarkly/go-server-sdk.v5/ldcomponents"
	"gopkg.in/launchdarkly/go-server-sdk.v5/ldconsul"
	"gopkg.in/launchdarkly/go-server-sdk.v5/lddynamodb"
	"gopkg.in/launchdarkly/go-server-sdk.v5/ldredis"

	"gopkg.in/launchdarkly/ld-relay.v6/httpconfig"
	"gopkg.in/launchdarkly/ld-relay.v6/internal/events"
	"gopkg.in/launchdarkly/ld-relay.v6/internal/metrics"
	"gopkg.in/launchdarkly/ld-relay.v6/internal/store"
	"gopkg.in/launchdarkly/ld-relay.v6/logging"
=======
	"gopkg.in/launchdarkly/go-sdk-common.v1/ldvalue"
	ld "gopkg.in/launchdarkly/go-server-sdk.v4"
	"gopkg.in/launchdarkly/go-server-sdk.v4/ldconsul"
	"gopkg.in/launchdarkly/go-server-sdk.v4/lddynamodb"
	"gopkg.in/launchdarkly/go-server-sdk.v4/ldlog"
	ldr "gopkg.in/launchdarkly/go-server-sdk.v4/redis"

	"gopkg.in/launchdarkly/ld-relay.v5/httpconfig"
	"gopkg.in/launchdarkly/ld-relay.v5/internal/events"
	"gopkg.in/launchdarkly/ld-relay.v5/internal/metrics"
	"gopkg.in/launchdarkly/ld-relay.v5/internal/store"
	"gopkg.in/launchdarkly/ld-relay.v5/internal/version"
	"gopkg.in/launchdarkly/ld-relay.v5/logging"
>>>>>>> 5cb808b5
)

const (
	userAgentHeader   = "user-agent"
	ldUserAgentHeader = "X-LaunchDarkly-User-Agent"
)

// InitializeMetrics reads a MetricsConfig and registers OpenCensus exporters for all configured options. Will only initialize exporters on the first call to InitializeMetrics.
func InitializeMetrics(c MetricsConfig) error {
	return metrics.RegisterExporters(c.toOptions())
}

type environmentStatus struct {
	SdkKey    string `json:"sdkKey"`
	EnvId     string `json:"envId,omitempty"`
	MobileKey string `json:"mobileKey,omitempty"`
	Status    string `json:"status"`
}

// LdClientContext defines a minimal interface for a LaunchDarkly client
type LdClientContext interface {
	Initialized() bool
}

type clientHandlers struct {
	flagsStreamHandler http.Handler
	allStreamHandler   http.Handler
	pingStreamHandler  http.Handler
	eventDispatcher    *events.EventDispatcher
}

type clientContext interface {
	getClient() LdClientContext
	setClient(LdClientContext)
	getStore() interfaces.DataStore
	getLoggers() *ldlog.Loggers
	getHandlers() clientHandlers
	getMetricsCtx() context.Context
	getTtl() time.Duration
	getInitError() error
}

type clientContextImpl struct {
	mu           sync.RWMutex
	client       LdClientContext
	storeAdapter *store.SSERelayDataStoreAdapter
	loggers      ldlog.Loggers
	handlers     clientHandlers
	sdkKey       string
	envId        *string
	mobileKey    *string
	name         string
	metricsCtx   context.Context
	ttl          time.Duration
	initErr      error
}

// Relay relays endpoints to and from the LaunchDarkly service
type Relay struct {
	http.Handler
	sdkClientMux    clientMux
	mobileClientMux clientMux
	clientSideMux   clientSideMux
}

type evalXResult struct {
<<<<<<< HEAD
	Value                interface{}                 `json:"value"`
	Variation            *int                        `json:"variation,omitempty"`
	Version              int                         `json:"version"`
	DebugEventsUntilDate *ldtime.UnixMillisecondTime `json:"debugEventsUntilDate,omitempty"`
	TrackEvents          bool                        `json:"trackEvents,omitempty"`
	TrackReason          bool                        `json:"trackReason,omitempty"`
	Reason               *ldreason.EvaluationReason  `json:"reason,omitempty"`
=======
	Value                ldvalue.Value                 `json:"value"`
	Variation            *int                          `json:"variation,omitempty"`
	Version              int                           `json:"version"`
	DebugEventsUntilDate *uint64                       `json:"debugEventsUntilDate,omitempty"`
	TrackEvents          bool                          `json:"trackEvents,omitempty"`
	TrackReason          bool                          `json:"trackReason,omitempty"`
	Reason               *ld.EvaluationReasonContainer `json:"reason,omitempty"`
>>>>>>> 5cb808b5
}

type sdkKind string

const (
	serverSdk   sdkKind = "server"
	jsClientSdk sdkKind = "js"
	mobileSdk   sdkKind = "mobile"
)

func (c *clientContextImpl) getClient() LdClientContext {
	c.mu.RLock()
	defer c.mu.RUnlock()
	return c.client
}

func (c *clientContextImpl) setClient(client LdClientContext) {
	c.mu.Lock()
	defer c.mu.Unlock()
	c.client = client
}

func (c *clientContextImpl) getStore() interfaces.DataStore {
	if c.storeAdapter == nil {
		return nil
	}
	return c.storeAdapter.Store
}

func (c *clientContextImpl) getLoggers() *ldlog.Loggers {
	return &c.loggers
}

func (c *clientContextImpl) getHandlers() clientHandlers {
	return c.handlers
}

func (c *clientContextImpl) getMetricsCtx() context.Context {
	return c.metricsCtx
}

func (c *clientContextImpl) getTtl() time.Duration {
	return c.ttl
}

func (c *clientContextImpl) getInitError() error {
	return c.initErr
}

type clientFactoryFunc func(sdkKey string, config ld.Config) (LdClientContext, error)

// DefaultClientFactory creates a default client for connecting to the LaunchDarkly stream
func DefaultClientFactory(sdkKey string, config ld.Config) (LdClientContext, error) {
	return ld.MakeCustomClient(sdkKey, config, time.Second*10)
}

// NewRelay creates a new relay given a configuration and a method to create a client
func NewRelay(c Config, clientFactory clientFactoryFunc) (*Relay, error) {
	logging.InitLoggingWithLevel(c.Main.GetLogLevel())

	allPublisher := eventsource.NewServer()
	allPublisher.Gzip = false
	allPublisher.AllowCORS = true
	allPublisher.ReplayAll = true
	flagsPublisher := eventsource.NewServer()
	flagsPublisher.Gzip = false
	flagsPublisher.AllowCORS = true
	flagsPublisher.ReplayAll = true
	pingPublisher := eventsource.NewServer()
	pingPublisher.Gzip = false
	pingPublisher.AllowCORS = true
	pingPublisher.ReplayAll = true
	clients := map[string]*clientContextImpl{}
	mobileClients := map[string]*clientContextImpl{}

	clientSideMux := clientSideMux{
		contextByKey: map[string]*clientSideContext{},
	}

	if len(c.Environment) == 0 {
		return nil, fmt.Errorf("you must specify at least one environment in your configuration")
	}

	baseUrl, err := url.Parse(c.Main.BaseUri)
	if err != nil {
		return nil, fmt.Errorf(`unable to parse baseUri "%s"`, c.Main.BaseUri)
	}

	clientReadyCh := make(chan clientContext, len(c.Environment))

	for envName, envConfig := range c.Environment {
		httpConfig, err := httpconfig.NewHTTPConfig(c.Proxy, envConfig.SdkKey)
		if err != nil {
			return nil, err
		}

		clientContext, err := newClientContext(envName, envConfig, c, clientFactory, httpConfig, allPublisher, flagsPublisher, pingPublisher, clientReadyCh)
		if err != nil {
			return nil, fmt.Errorf(`unable to create client context for "%s": %s`, envName, err)
		}
		clients[envConfig.SdkKey] = clientContext
		if envConfig.MobileKey != nil && *envConfig.MobileKey != "" {
			mobileClients[*envConfig.MobileKey] = clientContext
		}

		if envConfig.EnvId != nil && *envConfig.EnvId != "" {
			var allowedOrigins []string
			if envConfig.AllowedOrigin != nil && len(*envConfig.AllowedOrigin) != 0 {
				allowedOrigins = *envConfig.AllowedOrigin
			}
			cachingTransport := httpcache.NewMemoryCacheTransport()
			if envConfig.InsecureSkipVerify {
				transport := &(*http.DefaultTransport.(*http.Transport))
				transport.TLSClientConfig = &tls.Config{InsecureSkipVerify: envConfig.InsecureSkipVerify} // nolint:gas // allow this because the user has to explicitly enable it
				cachingTransport.Transport = transport
			}

			proxy := &httputil.ReverseProxy{
				Director: func(r *http.Request) {
					url := r.URL
					url.Scheme = baseUrl.Scheme
					url.Host = baseUrl.Host
					r.Host = baseUrl.Hostname()
				},
				ModifyResponse: func(r *http.Response) error {
					// Leave access control to our own cors middleware
					for h := range r.Header {
						if strings.HasPrefix(strings.ToLower(h), "access-control") {
							r.Header.Del(h)
						}
					}
					return nil
				},
				Transport: cachingTransport,
			}

			clientSideMux.contextByKey[*envConfig.EnvId] = &clientSideContext{
				clientContext:  clientContext,
				proxy:          proxy,
				allowedOrigins: allowedOrigins,
			}
		}
	}

	r := Relay{
		sdkClientMux:    clientMux{clientContextByKey: clients},
		mobileClientMux: clientMux{clientContextByKey: mobileClients},
		clientSideMux:   clientSideMux,
	}

	if c.Main.ExitAlways {
		logging.GlobalLoggers.Info("Running in one-shot mode - will exit immediately after initializing environments")
		// Just wait until all clients have either started or failed, then exit without bothering
		// to set up HTTP handlers.
		numFinished := 0
		failed := false
		for numFinished < len(c.Environment) {
			ctx := <-clientReadyCh
			numFinished++
			if ctx.getInitError() != nil {
				failed = true
			}
		}
		var err error
		if failed {
			err = errors.New("one or more environments failed to initialize")
		}
		return &r, err
	}
	r.Handler = r.makeHandler(c.Main.GetLogLevel() <= ldlog.Debug)
	return &r, nil
}

func (r *Relay) makeHandler(withRequestLogging bool) http.Handler {
	router := mux.NewRouter()
	if withRequestLogging {
		router.Use(logging.RequestLoggerMiddleware)
	}
	router.HandleFunc("/status", r.sdkClientMux.getStatus).Methods("GET")

	// Client-side evaluation
	clientSideMiddlewareStack := chainMiddleware(
		corsMiddleware,
		r.clientSideMux.selectClientByUrlParam,
		requestCountMiddleware(metrics.BrowserRequests))

	goalsRouter := router.PathPrefix("/sdk/goals").Subrouter()
	goalsRouter.Use(clientSideMiddlewareStack, mux.CORSMethodMiddleware(goalsRouter))
	goalsRouter.HandleFunc("/{envId}", r.clientSideMux.getGoals).Methods("GET", "OPTIONS")

	clientSideSdkEvalRouter := router.PathPrefix("/sdk/eval/{envId}/").Subrouter()
	clientSideSdkEvalRouter.Use(clientSideMiddlewareStack, mux.CORSMethodMiddleware(clientSideSdkEvalRouter))
	clientSideSdkEvalRouter.HandleFunc("/users/{user}", evaluateAllFeatureFlagsValueOnly(jsClientSdk)).Methods("GET", "OPTIONS")
	clientSideSdkEvalRouter.HandleFunc("/user", evaluateAllFeatureFlagsValueOnly(jsClientSdk)).Methods("REPORT", "OPTIONS")

	clientSideSdkEvalXRouter := router.PathPrefix("/sdk/evalx/{envId}/").Subrouter()
	clientSideSdkEvalXRouter.Use(clientSideMiddlewareStack, mux.CORSMethodMiddleware(clientSideSdkEvalXRouter))
	clientSideSdkEvalXRouter.HandleFunc("/users/{user}", evaluateAllFeatureFlags(jsClientSdk)).Methods("GET", "OPTIONS")
	clientSideSdkEvalXRouter.HandleFunc("/user", evaluateAllFeatureFlags(jsClientSdk)).Methods("REPORT", "OPTIONS")

	serverSideMiddlewareStack := chainMiddleware(
		r.sdkClientMux.selectClientByAuthorizationKey,
		requestCountMiddleware(metrics.ServerRequests))

	serverSideSdkRouter := router.PathPrefix("/sdk/").Subrouter()
	// (?)TODO: there is a bug in gorilla mux (see see https://github.com/gorilla/mux/pull/378) that means the middleware below
	// because it will not be run if it matches any earlier prefix.  Until it is fixed, we have to apply the middleware explicitly
	// serverSideSdkRouter.Use(serverSideMiddlewareStack)

	serverSideEvalRouter := serverSideSdkRouter.PathPrefix("/eval/").Subrouter()
	serverSideEvalRouter.Handle("/users/{user}", serverSideMiddlewareStack(http.HandlerFunc(evaluateAllFeatureFlagsValueOnly(serverSdk)))).Methods("GET")
	serverSideEvalRouter.Handle("/user", serverSideMiddlewareStack(http.HandlerFunc(evaluateAllFeatureFlagsValueOnly(serverSdk)))).Methods("REPORT")

	serverSideEvalXRouter := serverSideSdkRouter.PathPrefix("/evalx/").Subrouter()
	serverSideEvalXRouter.Handle("/users/{user}", serverSideMiddlewareStack(http.HandlerFunc(evaluateAllFeatureFlags(serverSdk)))).Methods("GET")
	serverSideEvalXRouter.Handle("/user", serverSideMiddlewareStack(http.HandlerFunc(evaluateAllFeatureFlags(serverSdk)))).Methods("REPORT")

	// PHP SDK endpoints
	serverSideSdkRouter.Handle("/flags", serverSideMiddlewareStack(http.HandlerFunc(pollAllFlagsHandler))).Methods("GET")
	serverSideSdkRouter.Handle("/flags/{key}", serverSideMiddlewareStack(http.HandlerFunc(pollFlagHandler))).Methods("GET")
	serverSideSdkRouter.Handle("/segments/{key}", serverSideMiddlewareStack(http.HandlerFunc(pollSegmentHandler))).Methods("GET")

	// Mobile evaluation
	mobileMiddlewareStack := chainMiddleware(
		r.mobileClientMux.selectClientByAuthorizationKey,
		requestCountMiddleware(metrics.MobileRequests))

	msdkRouter := router.PathPrefix("/msdk/").Subrouter()
	msdkRouter.Use(mobileMiddlewareStack)

	msdkEvalRouter := msdkRouter.PathPrefix("/eval/").Subrouter()
	msdkEvalRouter.HandleFunc("/users/{user}", evaluateAllFeatureFlagsValueOnly(mobileSdk)).Methods("GET")
	msdkEvalRouter.HandleFunc("/user", evaluateAllFeatureFlagsValueOnly(mobileSdk)).Methods("REPORT")

	msdkEvalXRouter := msdkRouter.PathPrefix("/evalx/").Subrouter()
	msdkEvalXRouter.HandleFunc("/users/{user}", evaluateAllFeatureFlags(mobileSdk)).Methods("GET")
	msdkEvalXRouter.HandleFunc("/user", evaluateAllFeatureFlags(mobileSdk)).Methods("REPORT")

	mobileStreamRouter := router.PathPrefix("/meval").Subrouter()
	mobileStreamRouter.Use(mobileMiddlewareStack, streamingMiddleware)
	mobileStreamRouter.Handle("", countMobileConns(pingStreamHandler())).Methods("REPORT")
	mobileStreamRouter.Handle("/{user}", countMobileConns(pingStreamHandler())).Methods("GET")

	router.Handle("/mping", r.mobileClientMux.selectClientByAuthorizationKey(
		countMobileConns(streamingMiddleware(pingStreamHandler())))).Methods("GET")

	clientSidePingRouter := router.PathPrefix("/ping/{envId}").Subrouter()
	clientSidePingRouter.Use(clientSideMiddlewareStack, mux.CORSMethodMiddleware(clientSidePingRouter), streamingMiddleware)
	clientSidePingRouter.Handle("", countBrowserConns(pingStreamHandler())).Methods("GET", "OPTIONS")

	clientSideStreamEvalRouter := router.PathPrefix("/eval/{envId}").Subrouter()
	clientSideStreamEvalRouter.Use(clientSideMiddlewareStack, mux.CORSMethodMiddleware(clientSideStreamEvalRouter), streamingMiddleware)
	// For now we implement eval as simply ping
	clientSideStreamEvalRouter.Handle("/{user}", countBrowserConns(pingStreamHandler())).Methods("GET", "OPTIONS")
	clientSideStreamEvalRouter.Handle("", countBrowserConns(pingStreamHandler())).Methods("REPORT", "OPTIONS")

	mobileEventsRouter := router.PathPrefix("/mobile").Subrouter()
	mobileEventsRouter.Use(mobileMiddlewareStack)
	mobileEventsRouter.Handle("/events/bulk", bulkEventHandler(events.MobileSDKEventsEndpoint)).Methods("POST")
	mobileEventsRouter.Handle("/events", bulkEventHandler(events.MobileSDKEventsEndpoint)).Methods("POST")
	mobileEventsRouter.Handle("", bulkEventHandler(events.MobileSDKEventsEndpoint)).Methods("POST")
	mobileEventsRouter.Handle("/events/diagnostic", bulkEventHandler(events.MobileSDKDiagnosticEventsEndpoint)).Methods("POST")

	clientSideBulkEventsRouter := router.PathPrefix("/events/bulk/{envId}").Subrouter()
	clientSideBulkEventsRouter.Use(clientSideMiddlewareStack, mux.CORSMethodMiddleware(clientSideBulkEventsRouter))
	clientSideBulkEventsRouter.Handle("", bulkEventHandler(events.JavaScriptSDKEventsEndpoint)).Methods("POST", "OPTIONS")

	clientSideDiagnosticEventsRouter := router.PathPrefix("/events/diagnostic/{envId}").Subrouter()
	clientSideDiagnosticEventsRouter.Use(clientSideMiddlewareStack, mux.CORSMethodMiddleware(clientSideBulkEventsRouter))
	clientSideDiagnosticEventsRouter.Handle("", bulkEventHandler(events.JavaScriptSDKDiagnosticEventsEndpoint)).Methods("POST", "OPTIONS")

	clientSideImageEventsRouter := router.PathPrefix("/a/{envId}.gif").Subrouter()
	clientSideImageEventsRouter.Use(clientSideMiddlewareStack, mux.CORSMethodMiddleware(clientSideImageEventsRouter))
	clientSideImageEventsRouter.HandleFunc("", getEventsImage).Methods("GET", "OPTIONS")

	serverSideRouter := router.PathPrefix("").Subrouter()
	serverSideRouter.Use(serverSideMiddlewareStack)
	serverSideRouter.Handle("/bulk", bulkEventHandler(events.ServerSDKEventsEndpoint)).Methods("POST")
	serverSideRouter.Handle("/diagnostic", bulkEventHandler(events.ServerSDKDiagnosticEventsEndpoint)).Methods("POST")
	serverSideRouter.Handle("/all", countServerConns(streamingMiddleware(allStreamHandler()))).Methods("GET")
	serverSideRouter.Handle("/flags", countServerConns(streamingMiddleware(flagsStreamHandler()))).Methods("GET")

	return router
}

func newClientContext(envName string, envConfig *EnvConfig, c Config, clientFactory clientFactoryFunc,
	httpConfig httpconfig.HTTPConfig, allPublisher, flagsPublisher, pingPublisher *eventsource.Server,
	readyCh chan<- clientContext) (*clientContextImpl, error) {

	envLoggers := logging.MakeLoggers(fmt.Sprintf("env: %s", envName))
	if envConfig.LogLevel == "" {
		envLoggers.SetMinLevel(c.Main.GetLogLevel())
	} else {
		envLoggers.SetMinLevel(envConfig.GetLogLevel())
	}

	baseDataStoreFactory, err := configureDataStore(c, envConfig, envLoggers)
	if err != nil {
		return nil, err
	}

	clientConfig := ld.Config{
		DataSource: ldcomponents.StreamingDataSource().BaseURI(c.Main.StreamUri),
		HTTP:       httpConfig.SDKHTTPConfigFactory,
		Logging:    ldcomponents.Logging().Loggers(envLoggers),
	}

	storeAdapter := store.NewSSERelayDataStoreAdapter(baseDataStoreFactory,
		store.SSERelayDataStoreParams{
			SDKKey:            envConfig.SdkKey,
			AllPublisher:      allPublisher,
			FlagsPublisher:    flagsPublisher,
			PingPublisher:     pingPublisher,
			HeartbeatInterval: c.Main.HeartbeatIntervalSecs,
		})
	clientConfig.DataStore = storeAdapter

	var eventDispatcher *events.EventDispatcher
	if c.Events.SendEvents {
		envLoggers.Info("Proxying events for this environment")
		eventDispatcher = events.NewEventDispatcher(envConfig.SdkKey, envConfig.MobileKey, envConfig.EnvId,
			envLoggers, c.Events, httpConfig, storeAdapter)
	}

	eventsPublisher, err := events.NewHttpEventPublisher(envConfig.SdkKey, envLoggers,
		events.OptionUri(c.Events.EventsUri),
		events.OptionClient{Client: httpConfig.Client()})
	if err != nil {
		return nil, fmt.Errorf("unable to create publisher: %s", err)
	}

	m, err := metrics.NewMetricsProcessor(eventsPublisher, metrics.OptionEnvName(envName))
	if err != nil {
		return nil, fmt.Errorf("unable to create metrics processor: %s", err)
	}

	clientContext := &clientContextImpl{
		name:         envName,
		envId:        envConfig.EnvId,
		sdkKey:       envConfig.SdkKey,
		mobileKey:    envConfig.MobileKey,
		storeAdapter: storeAdapter,
		loggers:      envLoggers,
		metricsCtx:   m.OpenCensusCtx,
		ttl:          time.Minute * time.Duration(envConfig.TtlMinutes),
		handlers: clientHandlers{
			eventDispatcher:    eventDispatcher,
			allStreamHandler:   allPublisher.Handler(envConfig.SdkKey),
			flagsStreamHandler: flagsPublisher.Handler(envConfig.SdkKey),
			pingStreamHandler:  pingPublisher.Handler(envConfig.SdkKey),
		},
	}

	// Connecting may take time, so do this in parallel
	go func(envName string, envConfig EnvConfig) {
		client, err := clientFactory(envConfig.SdkKey, clientConfig)
		clientContext.setClient(client)

		if err != nil {
			clientContext.initErr = err
			if !c.Main.IgnoreConnectionErrors {
				envLoggers.Errorf("Error initializing LaunchDarkly client for %s: %+v\n", envName, err)

				if c.Main.ExitOnError {
					os.Exit(1)
				}
				if readyCh != nil {
					readyCh <- clientContext
				}
				return
			}

			logging.GlobalLoggers.Errorf("Ignoring error initializing LaunchDarkly client for %s: %+v\n", envName, err)
		} else {
			logging.GlobalLoggers.Infof("Initialized LaunchDarkly client for %s\n", envName)
		}
		if readyCh != nil {
			readyCh <- clientContext
		}
	}(envName, *envConfig)

	return clientContext, nil
}

<<<<<<< HEAD
func configureDataStore(
	c Config,
	envConfig *EnvConfig,
	loggers ldlog.Loggers,
) (interfaces.DataStoreFactory, error) {
	var dbFactory interfaces.DataStoreFactory

	if c.Redis.Url != "" || c.Redis.Host != "" {
		builder := ldredis.DataStore()

=======
func createFeatureStore(c Config, envConfig *EnvConfig, loggers ldlog.Loggers) (ld.FeatureStoreFactory, error) {
	infoLogger := loggers.ForLevel(ldlog.Info) // for methods that require a single logger instead of a Loggers
	useRedis := c.Redis.Url != "" || c.Redis.Host != ""
	useConsul := c.Consul.Host != ""
	useDynamoDB := c.DynamoDB.Enabled
	countTrue := func(values ...bool) int {
		n := 0
		for _, v := range values {
			if v {
				n++
			}
		}
		return n
	}
	if countTrue(useRedis, useConsul, useDynamoDB) > 1 {
		return nil, errors.New("Cannot enable more than one database at a time (Redis, DynamoDB, Consul)")
	}
	if useRedis {
>>>>>>> 5cb808b5
		redisURL := c.Redis.Url
		if c.Redis.Host != "" {
			if redisURL != "" {
				loggers.Warnf("Both a URL and a hostname were specified for Redis; will use the URL")
			} else {
				port := c.Redis.Port
				if port == 0 {
					port = 6379
				}
				redisURL = fmt.Sprintf("redis://%s:%d", c.Redis.Host, port)
			}
		}
		loggers.Infof("Using Redis feature store: %s with prefix: %s\n", redisURL, envConfig.Prefix)

		dialOptions := []redigo.DialOption{}
		if c.Redis.Tls || (c.Redis.Password != "") {
			if c.Redis.Tls {
				if strings.HasPrefix(redisURL, "redis:") {
					// Redigo's DialUseTLS option will not work if you're specifying a URL.
					redisURL = "rediss:" + strings.TrimPrefix(redisURL, "redis:")
				}
			}
			if c.Redis.Password != "" {
				dialOptions = append(dialOptions, redigo.DialPassword(c.Redis.Password))
			}
		}

		builder.URL(redisURL)
		builder.Prefix(envConfig.Prefix)
		builder.DialOptions(dialOptions...)
		dbFactory = ldcomponents.PersistentDataStore(builder).
			CacheTime(time.Duration(c.Redis.LocalTtl) * time.Millisecond)
	}
<<<<<<< HEAD
	if c.Consul.Host != "" {
		if dbFactory != nil {
			return nil, errors.New("Cannot enable more than one database at a time (Redis, DynamoDB, Consul)")
		}
=======
	if useConsul {
>>>>>>> 5cb808b5
		loggers.Infof("Using Consul feature store: %s with prefix: %s", c.Consul.Host, envConfig.Prefix)
		dbFactory = ldcomponents.PersistentDataStore(
			ldconsul.DataStore().
				Address(c.Consul.Host).
				Prefix(envConfig.Prefix),
		).CacheTime(time.Duration(c.Consul.LocalTtl) * time.Millisecond)
	}
<<<<<<< HEAD
	if c.DynamoDB.Enabled {
		if dbFactory != nil {
			return nil, errors.New("Cannot enable more than one database at a time (Redis, DynamoDB, Consul)")
		}
=======
	if useDynamoDB {
>>>>>>> 5cb808b5
		// Note that the global TableName can be omitted if you specify a TableName for each environment
		// (this is why we need an Enabled property here, since the other properties are all optional).
		// You can also specify a prefix for each environment, as with the other databases.
		tableName := envConfig.TableName
		if tableName == "" {
			tableName = c.DynamoDB.TableName
		}
		if tableName == "" {
			return nil, errors.New("TableName property must be specified for DynamoDB, either globally or per environment")
		}
		loggers.Infof("Using DynamoDB feature store: %s with prefix: %s", tableName, envConfig.Prefix)
		builder := lddynamodb.DataStore(tableName).
			Prefix(envConfig.Prefix)
		if c.DynamoDB.Url != "" {
			awsOptions := session.Options{
				Config: aws.Config{
					Endpoint: aws.String(c.DynamoDB.Url),
				},
			}
			builder.SessionOptions(awsOptions)
		}
		dbFactory = ldcomponents.PersistentDataStore(builder).
			CacheTime(time.Duration(c.Consul.LocalTtl) * time.Millisecond)
	}

	if dbFactory != nil {
		return dbFactory, nil
	}
	return ldcomponents.InMemoryDataStore(), nil
}<|MERGE_RESOLUTION|>--- conflicted
+++ resolved
@@ -14,6 +14,7 @@
 	"time"
 
 	"gopkg.in/launchdarkly/go-sdk-common.v2/ldtime"
+	"gopkg.in/launchdarkly/go-sdk-common.v2/ldvalue"
 
 	"github.com/aws/aws-sdk-go/aws"
 	"github.com/aws/aws-sdk-go/aws/session"
@@ -22,7 +23,6 @@
 	"github.com/gregjones/httpcache"
 
 	"github.com/launchdarkly/eventsource"
-<<<<<<< HEAD
 	"gopkg.in/launchdarkly/go-sdk-common.v2/ldlog"
 	"gopkg.in/launchdarkly/go-sdk-common.v2/ldreason"
 	ld "gopkg.in/launchdarkly/go-server-sdk.v5"
@@ -37,21 +37,6 @@
 	"gopkg.in/launchdarkly/ld-relay.v6/internal/metrics"
 	"gopkg.in/launchdarkly/ld-relay.v6/internal/store"
 	"gopkg.in/launchdarkly/ld-relay.v6/logging"
-=======
-	"gopkg.in/launchdarkly/go-sdk-common.v1/ldvalue"
-	ld "gopkg.in/launchdarkly/go-server-sdk.v4"
-	"gopkg.in/launchdarkly/go-server-sdk.v4/ldconsul"
-	"gopkg.in/launchdarkly/go-server-sdk.v4/lddynamodb"
-	"gopkg.in/launchdarkly/go-server-sdk.v4/ldlog"
-	ldr "gopkg.in/launchdarkly/go-server-sdk.v4/redis"
-
-	"gopkg.in/launchdarkly/ld-relay.v5/httpconfig"
-	"gopkg.in/launchdarkly/ld-relay.v5/internal/events"
-	"gopkg.in/launchdarkly/ld-relay.v5/internal/metrics"
-	"gopkg.in/launchdarkly/ld-relay.v5/internal/store"
-	"gopkg.in/launchdarkly/ld-relay.v5/internal/version"
-	"gopkg.in/launchdarkly/ld-relay.v5/logging"
->>>>>>> 5cb808b5
 )
 
 const (
@@ -118,23 +103,13 @@
 }
 
 type evalXResult struct {
-<<<<<<< HEAD
-	Value                interface{}                 `json:"value"`
+	Value                ldvalue.Value               `json:"value"`
 	Variation            *int                        `json:"variation,omitempty"`
 	Version              int                         `json:"version"`
 	DebugEventsUntilDate *ldtime.UnixMillisecondTime `json:"debugEventsUntilDate,omitempty"`
 	TrackEvents          bool                        `json:"trackEvents,omitempty"`
 	TrackReason          bool                        `json:"trackReason,omitempty"`
 	Reason               *ldreason.EvaluationReason  `json:"reason,omitempty"`
-=======
-	Value                ldvalue.Value                 `json:"value"`
-	Variation            *int                          `json:"variation,omitempty"`
-	Version              int                           `json:"version"`
-	DebugEventsUntilDate *uint64                       `json:"debugEventsUntilDate,omitempty"`
-	TrackEvents          bool                          `json:"trackEvents,omitempty"`
-	TrackReason          bool                          `json:"trackReason,omitempty"`
-	Reason               *ld.EvaluationReasonContainer `json:"reason,omitempty"`
->>>>>>> 5cb808b5
 }
 
 type sdkKind string
@@ -519,7 +494,6 @@
 	return clientContext, nil
 }
 
-<<<<<<< HEAD
 func configureDataStore(
 	c Config,
 	envConfig *EnvConfig,
@@ -527,12 +501,6 @@
 ) (interfaces.DataStoreFactory, error) {
 	var dbFactory interfaces.DataStoreFactory
 
-	if c.Redis.Url != "" || c.Redis.Host != "" {
-		builder := ldredis.DataStore()
-
-=======
-func createFeatureStore(c Config, envConfig *EnvConfig, loggers ldlog.Loggers) (ld.FeatureStoreFactory, error) {
-	infoLogger := loggers.ForLevel(ldlog.Info) // for methods that require a single logger instead of a Loggers
 	useRedis := c.Redis.Url != "" || c.Redis.Host != ""
 	useConsul := c.Consul.Host != ""
 	useDynamoDB := c.DynamoDB.Enabled
@@ -549,7 +517,6 @@
 		return nil, errors.New("Cannot enable more than one database at a time (Redis, DynamoDB, Consul)")
 	}
 	if useRedis {
->>>>>>> 5cb808b5
 		redisURL := c.Redis.Url
 		if c.Redis.Host != "" {
 			if redisURL != "" {
@@ -577,20 +544,14 @@
 			}
 		}
 
-		builder.URL(redisURL)
-		builder.Prefix(envConfig.Prefix)
-		builder.DialOptions(dialOptions...)
+		builder := ldredis.DataStore().
+			URL(redisURL).
+			Prefix(envConfig.Prefix).
+			DialOptions(dialOptions...)
 		dbFactory = ldcomponents.PersistentDataStore(builder).
 			CacheTime(time.Duration(c.Redis.LocalTtl) * time.Millisecond)
 	}
-<<<<<<< HEAD
-	if c.Consul.Host != "" {
-		if dbFactory != nil {
-			return nil, errors.New("Cannot enable more than one database at a time (Redis, DynamoDB, Consul)")
-		}
-=======
 	if useConsul {
->>>>>>> 5cb808b5
 		loggers.Infof("Using Consul feature store: %s with prefix: %s", c.Consul.Host, envConfig.Prefix)
 		dbFactory = ldcomponents.PersistentDataStore(
 			ldconsul.DataStore().
@@ -598,14 +559,7 @@
 				Prefix(envConfig.Prefix),
 		).CacheTime(time.Duration(c.Consul.LocalTtl) * time.Millisecond)
 	}
-<<<<<<< HEAD
-	if c.DynamoDB.Enabled {
-		if dbFactory != nil {
-			return nil, errors.New("Cannot enable more than one database at a time (Redis, DynamoDB, Consul)")
-		}
-=======
 	if useDynamoDB {
->>>>>>> 5cb808b5
 		// Note that the global TableName can be omitted if you specify a TableName for each environment
 		// (this is why we need an Enabled property here, since the other properties are all optional).
 		// You can also specify a prefix for each environment, as with the other databases.
