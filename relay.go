package relay

import (
	"context"
	"crypto/tls"
	"encoding/base64"
	"encoding/json"
	"errors"
	"fmt"
	"io/ioutil"
	"log"
	"net/http"
	"net/http/httputil"
	"net/url"
	"os"
	"regexp"
	"strings"
	"sync"
	"time"

	redigo "github.com/garyburd/redigo/redis"
	"github.com/gorilla/mux"
	"github.com/gregjones/httpcache"

	"github.com/launchdarkly/eventsource"
	ld "gopkg.in/launchdarkly/go-server-sdk.v4"
	"gopkg.in/launchdarkly/go-server-sdk.v4/ldconsul"
	"gopkg.in/launchdarkly/go-server-sdk.v4/lddynamodb"
	"gopkg.in/launchdarkly/go-server-sdk.v4/ldlog"
	ldr "gopkg.in/launchdarkly/go-server-sdk.v4/redis"

	"gopkg.in/launchdarkly/ld-relay.v5/httpconfig"
	"gopkg.in/launchdarkly/ld-relay.v5/internal/events"
	"gopkg.in/launchdarkly/ld-relay.v5/internal/metrics"
	"gopkg.in/launchdarkly/ld-relay.v5/internal/store"
	"gopkg.in/launchdarkly/ld-relay.v5/internal/util"
	"gopkg.in/launchdarkly/ld-relay.v5/internal/version"
	"gopkg.in/launchdarkly/ld-relay.v5/logging"
)

const (
	userAgentHeader   = "user-agent"
	ldUserAgentHeader = "X-LaunchDarkly-User-Agent"
)

// InitializeMetrics reads a MetricsConfig and registers OpenCensus exporters for all configured options. Will only initialize exporters on the first call to InitializeMetrics.
func InitializeMetrics(c MetricsConfig) error {
	return metrics.RegisterExporters(c.toOptions())
}

type environmentStatus struct {
	SdkKey    string `json:"sdkKey"`
	EnvId     string `json:"envId,omitempty"`
	MobileKey string `json:"mobileKey,omitempty"`
	Status    string `json:"status"`
}

type corsContext interface {
	AllowedOrigins() []string
}

// LdClientContext defines a minimal interface for a LaunchDarkly client
type LdClientContext interface {
	Initialized() bool
}

type clientHandlers struct {
	flagsStreamHandler http.Handler
	allStreamHandler   http.Handler
	pingStreamHandler  http.Handler
	eventDispatcher    *events.EventDispatcher
}

type clientContext interface {
	getClient() LdClientContext
	setClient(LdClientContext)
	getStore() ld.FeatureStore
	getLoggers() *ldlog.Loggers
	getHandlers() clientHandlers
	getMetricsCtx() context.Context
	getInitError() error
}

type clientContextImpl struct {
	mu         sync.RWMutex
	client     LdClientContext
	store      ld.FeatureStore
	loggers    ldlog.Loggers
	handlers   clientHandlers
	sdkKey     string
	envId      *string
	mobileKey  *string
	name       string
	metricsCtx context.Context
	initErr    error
}

// Relay relays endpoints to and from the LaunchDarkly service
type Relay struct {
	http.Handler
	sdkClientMux    clientMux
	mobileClientMux clientMux
	clientSideMux   clientSideMux
}

type evalXResult struct {
	Value                interface{}                   `json:"value"`
	Variation            *int                          `json:"variation,omitempty"`
	Version              int                           `json:"version"`
	DebugEventsUntilDate *uint64                       `json:"debugEventsUntilDate,omitempty"`
	TrackEvents          bool                          `json:"trackEvents"`
	Reason               *ld.EvaluationReasonContainer `json:"reason,omitempty"`
}

type sdkKind string

const (
	serverSdk   sdkKind = "server"
	jsClientSdk sdkKind = "js"
	mobileSdk   sdkKind = "mobile"
)

func (c *clientContextImpl) getClient() LdClientContext {
	c.mu.RLock()
	defer c.mu.RUnlock()
	return c.client
}

func (c *clientContextImpl) setClient(client LdClientContext) {
	c.mu.Lock()
	defer c.mu.Unlock()
	c.client = client
}

func (c *clientContextImpl) getStore() ld.FeatureStore {
	return c.store
}

func (c *clientContextImpl) getLoggers() *ldlog.Loggers {
	return &c.loggers
}

func (c *clientContextImpl) getHandlers() clientHandlers {
	return c.handlers
}

func (c *clientContextImpl) getMetricsCtx() context.Context {
	return c.metricsCtx
}

func (c *clientContextImpl) getInitError() error {
	return c.initErr
}

type clientFactoryFunc func(sdkKey string, config ld.Config) (LdClientContext, error)

// DefaultClientFactory creates a default client for connecting to the LaunchDarkly stream
func DefaultClientFactory(sdkKey string, config ld.Config) (LdClientContext, error) {
	return ld.MakeCustomClient(sdkKey, config, time.Second*10)
}

// NewRelay creates a new relay given a configuration and a method to create a client
func NewRelay(c Config, clientFactory clientFactoryFunc) (*Relay, error) {
	logging.InitLoggingWithLevel(c.Main.GetLogLevel())

	allPublisher := eventsource.NewServer()
	allPublisher.Gzip = false
	allPublisher.AllowCORS = true
	allPublisher.ReplayAll = true
	flagsPublisher := eventsource.NewServer()
	flagsPublisher.Gzip = false
	flagsPublisher.AllowCORS = true
	flagsPublisher.ReplayAll = true
	pingPublisher := eventsource.NewServer()
	pingPublisher.Gzip = false
	pingPublisher.AllowCORS = true
	pingPublisher.ReplayAll = true
	clients := map[string]*clientContextImpl{}
	mobileClients := map[string]*clientContextImpl{}

	clientSideMux := clientSideMux{
		contextByKey: map[string]*clientSideContext{},
	}

	if len(c.Environment) == 0 {
		return nil, fmt.Errorf("you must specify at least one environment in your configuration")
	}

	baseUrl, err := url.Parse(c.Main.BaseUri)
	if err != nil {
		return nil, fmt.Errorf(`unable to parse baseUri "%s"`, c.Main.BaseUri)
	}

	httpConfig, err := httpconfig.NewHTTPConfig(c.Proxy)
	if err != nil {
		return nil, err
	}

	clientReadyCh := make(chan clientContext, len(c.Environment))

	for envName, envConfig := range c.Environment {
		clientContext, err := newClientContext(envName, envConfig, c, clientFactory, httpConfig, allPublisher, flagsPublisher, pingPublisher, clientReadyCh)
		if err != nil {
			return nil, fmt.Errorf(`unable to create client context for "%s": %s`, envName, err)
		}
		clients[envConfig.SdkKey] = clientContext
		if envConfig.MobileKey != nil && *envConfig.MobileKey != "" {
			mobileClients[*envConfig.MobileKey] = clientContext
		}

		if envConfig.EnvId != nil && *envConfig.EnvId != "" {
			var allowedOrigins []string
			if envConfig.AllowedOrigin != nil && len(*envConfig.AllowedOrigin) != 0 {
				allowedOrigins = *envConfig.AllowedOrigin
			}
			cachingTransport := httpcache.NewMemoryCacheTransport()
			if envConfig.InsecureSkipVerify {
				transport := &(*http.DefaultTransport.(*http.Transport))
				transport.TLSClientConfig = &tls.Config{InsecureSkipVerify: envConfig.InsecureSkipVerify} // nolint:gas // allow this because the user has to explicitly enable it
				cachingTransport.Transport = transport
			}

			proxy := &httputil.ReverseProxy{
				Director: func(r *http.Request) {
					url := r.URL
					url.Scheme = baseUrl.Scheme
					url.Host = baseUrl.Host
					r.Host = baseUrl.Hostname()
				},
				ModifyResponse: func(r *http.Response) error {
					// Leave access control to our own cors middleware
					for h := range r.Header {
						if strings.HasPrefix(strings.ToLower(h), "access-control") {
							r.Header.Del(h)
						}
					}
					return nil
				},
				Transport: cachingTransport,
			}

			clientSideMux.contextByKey[*envConfig.EnvId] = &clientSideContext{
				clientContext:  clientContext,
				proxy:          proxy,
				allowedOrigins: allowedOrigins,
			}
		}
	}

	r := Relay{
		sdkClientMux:    clientMux{clientContextByKey: clients},
		mobileClientMux: clientMux{clientContextByKey: mobileClients},
		clientSideMux:   clientSideMux,
	}
<<<<<<< HEAD

	if c.Main.ExitAlways {
		logging.Info.Println("Running in one-shot mode - will exit immediately after initializing environments")
		// Just wait until all clients have either started or failed, then exit without bothering
		// to set up HTTP handlers.
		numFinished := 0
		failed := false
		for numFinished < len(c.Environment) {
			ctx := <-clientReadyCh
			numFinished++
			if ctx.getInitError() != nil {
				failed = true
			}
		}
		var err error
		if failed {
			err = errors.New("one or more environments failed to initialize")
		}
		return &r, err
	} else {
		r.Handler = r.makeHandler()
		return &r, nil
	}
=======
	r.Handler = r.makeHandler(c.Main.GetLogLevel() <= ldlog.Debug)
	return &r, nil
>>>>>>> 438a652d
}

func (r *Relay) makeHandler(withRequestLogging bool) http.Handler {
	router := mux.NewRouter()
	if withRequestLogging {
		router.Use(logging.RequestLoggerMiddleware)
	}
	router.HandleFunc("/status", r.sdkClientMux.getStatus).Methods("GET")

	// Client-side evaluation
	clientSideMiddlewareStack := chainMiddleware(
		corsMiddleware,
		r.clientSideMux.selectClientByUrlParam,
		requestCountMiddleware(metrics.BrowserRequests))

	goalsRouter := router.PathPrefix("/sdk/goals").Subrouter()
	goalsRouter.Use(clientSideMiddlewareStack, mux.CORSMethodMiddleware(goalsRouter))
	goalsRouter.HandleFunc("/{envId}", r.clientSideMux.getGoals).Methods("GET", "OPTIONS")

	clientSideSdkEvalRouter := router.PathPrefix("/sdk/eval/{envId}/").Subrouter()
	clientSideSdkEvalRouter.Use(clientSideMiddlewareStack, mux.CORSMethodMiddleware(clientSideSdkEvalRouter))
	clientSideSdkEvalRouter.HandleFunc("/users/{user}", evaluateAllFeatureFlagsValueOnly(jsClientSdk)).Methods("GET", "OPTIONS")
	clientSideSdkEvalRouter.HandleFunc("/user", evaluateAllFeatureFlagsValueOnly(jsClientSdk)).Methods("REPORT", "OPTIONS")

	clientSideSdkEvalXRouter := router.PathPrefix("/sdk/evalx/{envId}/").Subrouter()
	clientSideSdkEvalXRouter.Use(clientSideMiddlewareStack, mux.CORSMethodMiddleware(clientSideSdkEvalXRouter))
	clientSideSdkEvalXRouter.HandleFunc("/users/{user}", evaluateAllFeatureFlags(jsClientSdk)).Methods("GET", "OPTIONS")
	clientSideSdkEvalXRouter.HandleFunc("/user", evaluateAllFeatureFlags(jsClientSdk)).Methods("REPORT", "OPTIONS")

	serverSideMiddlewareStack := chainMiddleware(
		r.sdkClientMux.selectClientByAuthorizationKey,
		requestCountMiddleware(metrics.ServerRequests))

	serverSideSdkRouter := router.PathPrefix("/sdk/").Subrouter()
	// TODO: there is a bug in gorilla mux (see see https://github.com/gorilla/mux/pull/378) that means the middleware below because it will not be run if it matches any earlier prefix.  Until it is fixed, we have to apply the middleware explicitly
	// serverSideSdkRouter.Use(serverSideMiddlewareStack)

	serverSideEvalRouter := serverSideSdkRouter.PathPrefix("/eval/").Subrouter()
	serverSideEvalRouter.Handle("/users/{user}", serverSideMiddlewareStack(http.HandlerFunc(evaluateAllFeatureFlagsValueOnly(serverSdk)))).Methods("GET")
	serverSideEvalRouter.Handle("/user", serverSideMiddlewareStack(http.HandlerFunc(evaluateAllFeatureFlagsValueOnly(serverSdk)))).Methods("REPORT")

	serverSideEvalXRouter := serverSideSdkRouter.PathPrefix("/evalx/").Subrouter()
	serverSideEvalXRouter.Handle("/users/{user}", serverSideMiddlewareStack(http.HandlerFunc(evaluateAllFeatureFlags(serverSdk)))).Methods("GET")
	serverSideEvalXRouter.Handle("/user", serverSideMiddlewareStack(http.HandlerFunc(evaluateAllFeatureFlags(serverSdk)))).Methods("REPORT")

	// Mobile evaluation
	mobileMiddlewareStack := chainMiddleware(
		r.mobileClientMux.selectClientByAuthorizationKey,
		requestCountMiddleware(metrics.MobileRequests))

	msdkRouter := router.PathPrefix("/msdk/").Subrouter()
	msdkRouter.Use(mobileMiddlewareStack)

	msdkEvalRouter := msdkRouter.PathPrefix("/eval/").Subrouter()
	msdkEvalRouter.HandleFunc("/users/{user}", evaluateAllFeatureFlagsValueOnly(mobileSdk)).Methods("GET")
	msdkEvalRouter.HandleFunc("/user", evaluateAllFeatureFlagsValueOnly(mobileSdk)).Methods("REPORT")

	msdkEvalXRouter := msdkRouter.PathPrefix("/evalx/").Subrouter()
	msdkEvalXRouter.HandleFunc("/users/{user}", evaluateAllFeatureFlags(mobileSdk)).Methods("GET")
	msdkEvalXRouter.HandleFunc("/user", evaluateAllFeatureFlags(mobileSdk)).Methods("REPORT")

	mobileStreamRouter := router.PathPrefix("/meval").Subrouter()
	mobileStreamRouter.Use(mobileMiddlewareStack)
	mobileStreamRouter.HandleFunc("", countMobileConns(pingStreamHandler)).Methods("REPORT")
	mobileStreamRouter.HandleFunc("/{user}", countMobileConns(pingStreamHandler)).Methods("GET")

	router.Handle("/mping", r.mobileClientMux.selectClientByAuthorizationKey(countMobileConns(pingStreamHandler))).Methods("GET")

	clientSidePingRouter := router.PathPrefix("/ping/{envId}").Subrouter()
	clientSidePingRouter.Use(clientSideMiddlewareStack, mux.CORSMethodMiddleware(clientSidePingRouter))
	clientSidePingRouter.HandleFunc("", countBrowserConns(pingStreamHandler)).Methods("GET", "OPTIONS")

	clientSideStreamEvalRouter := router.PathPrefix("/eval/{envId}").Subrouter()
	clientSideStreamEvalRouter.Use(clientSideMiddlewareStack, mux.CORSMethodMiddleware(clientSideStreamEvalRouter))
	// For now we implement eval as simply ping
	clientSideStreamEvalRouter.HandleFunc("/{user}", countBrowserConns(pingStreamHandler)).Methods("GET", "OPTIONS")
	clientSideStreamEvalRouter.HandleFunc("", countBrowserConns(pingStreamHandler)).Methods("REPORT", "OPTIONS")

	mobileEventsRouter := router.PathPrefix("/mobile").Subrouter()
	mobileEventsRouter.Use(mobileMiddlewareStack)
	mobileEventsRouter.HandleFunc("/events/bulk", bulkEventHandler(events.MobileSDKEventsEndpoint)).Methods("POST")
	mobileEventsRouter.HandleFunc("/events", bulkEventHandler(events.MobileSDKEventsEndpoint)).Methods("POST")
	mobileEventsRouter.HandleFunc("", bulkEventHandler(events.MobileSDKEventsEndpoint)).Methods("POST")

	clientSideBulkEventsRouter := router.PathPrefix("/events/bulk/{envId}").Subrouter()
	clientSideBulkEventsRouter.Use(clientSideMiddlewareStack, mux.CORSMethodMiddleware(clientSideBulkEventsRouter))
	clientSideBulkEventsRouter.HandleFunc("", bulkEventHandler(events.JavaScriptSDKEventsEndpoint)).Methods("POST", "OPTIONS")

	clientSideImageEventsRouter := router.PathPrefix("/a/{envId}.gif").Subrouter()
	clientSideImageEventsRouter.Use(clientSideMiddlewareStack, mux.CORSMethodMiddleware(clientSideImageEventsRouter))
	clientSideImageEventsRouter.HandleFunc("", getEventsImage).Methods("GET", "OPTIONS")

	serverSideRouter := router.PathPrefix("").Subrouter()
	serverSideRouter.Use(serverSideMiddlewareStack)
	serverSideRouter.HandleFunc("/all", countServerConns(allStreamHandler)).Methods("GET")
	serverSideRouter.HandleFunc("/flags", countServerConns(flagsStreamHandler)).Methods("GET")
	serverSideRouter.HandleFunc("/bulk", bulkEventHandler(events.ServerSDKEventsEndpoint)).Methods("POST")

	return router
}

func newClientContext(envName string, envConfig *EnvConfig, c Config, clientFactory clientFactoryFunc,
	httpConfig httpconfig.HTTPConfig, allPublisher, flagsPublisher, pingPublisher *eventsource.Server,
	readyCh chan<- clientContext) (*clientContextImpl, error) {

	baseFeatureStoreFactory, err := createFeatureStore(c, envConfig)
	if err != nil {
		return nil, err
	}
	logger := log.New(os.Stderr, fmt.Sprintf("[env: %s] ", envName), log.LstdFlags)
	envLoggers := ldlog.Loggers{}
	envLoggers.SetBaseLogger(logger)
	if envConfig.LogLevel == "" {
		envLoggers.SetMinLevel(c.Main.GetLogLevel())
	} else {
		envLoggers.SetMinLevel(envConfig.GetLogLevel())
	}

	clientConfig := ld.DefaultConfig
	clientConfig.Stream = true
	clientConfig.StreamUri = c.Main.StreamUri
	clientConfig.BaseUri = c.Main.BaseUri
	clientConfig.Loggers = envLoggers
	clientConfig.UserAgent = "LDRelay/" + version.Version
	clientConfig.HTTPClientFactory = httpConfig.HTTPClientFactory

	// This is a bit awkward because the SDK now uses a factory mechanism to create feature stores - so that they can
	// inherit the client's logging settings - but we also need to be able to access the feature store instance
	// directly. So we're calling the factory ourselves, and still using the deprecated Config.FeatureStore property.
	baseFeatureStore, err := baseFeatureStoreFactory(clientConfig)
	if err != nil {
		return nil, err
	}
	clientConfig.FeatureStore = store.NewSSERelayFeatureStore(envConfig.SdkKey, allPublisher, flagsPublisher, pingPublisher,
		baseFeatureStore, envLoggers, c.Main.HeartbeatIntervalSecs)

	var eventDispatcher *events.EventDispatcher
	if c.Events.SendEvents {
		envLoggers.Info("Proxying events for this environment")
		eventDispatcher = events.NewEventDispatcher(envConfig.SdkKey, envConfig.MobileKey, envConfig.EnvId,
			envLoggers, c.Events, httpConfig, baseFeatureStore)
	}

	eventsPublisher, err := events.NewHttpEventPublisher(envConfig.SdkKey, envLoggers,
		events.OptionUri(c.Events.EventsUri),
		events.OptionClient{Client: httpConfig.Client()})
	if err != nil {
		return nil, fmt.Errorf("unable to create publisher: %s", err)
	}

	m, err := metrics.NewMetricsProcessor(eventsPublisher, metrics.OptionEnvName(envName))
	if err != nil {
		return nil, fmt.Errorf("unable to create metrics processor: %s", err)
	}

	clientContext := &clientContextImpl{
		name:       envName,
		envId:      envConfig.EnvId,
		sdkKey:     envConfig.SdkKey,
		mobileKey:  envConfig.MobileKey,
		store:      baseFeatureStore,
		loggers:    envLoggers,
		metricsCtx: m.OpenCensusCtx,
		handlers: clientHandlers{
			eventDispatcher:    eventDispatcher,
			allStreamHandler:   allPublisher.Handler(envConfig.SdkKey),
			flagsStreamHandler: flagsPublisher.Handler(envConfig.SdkKey),
			pingStreamHandler:  pingPublisher.Handler(envConfig.SdkKey),
		},
	}

	// Connecting may take time, so do this in parallel
	go func(envName string, envConfig EnvConfig) {
		client, err := clientFactory(envConfig.SdkKey, clientConfig)
		clientContext.setClient(client)

		if err != nil {
			clientContext.initErr = err
			if !c.Main.IgnoreConnectionErrors {
				envLoggers.Errorf("Error initializing LaunchDarkly client for %s: %+v\n", envName, err)

				if c.Main.ExitOnError {
					os.Exit(1)
				}
				if readyCh != nil {
					readyCh <- clientContext
				}
				return
			}

			logging.Error.Printf("Ignoring error initializing LaunchDarkly client for %s: %+v\n", envName, err)
		} else {
			logging.Info.Printf("Initialized LaunchDarkly client for %s\n", envName)
		}
		if readyCh != nil {
			readyCh <- clientContext
		}
	}(envName, *envConfig)

	return clientContext, nil
}

func createFeatureStore(c Config, envConfig *EnvConfig) (ld.FeatureStoreFactory, error) {
	databaseSpecified := false
	if c.Redis.Url != "" || c.Redis.Host != "" {
		databaseSpecified = true
		redisURL := c.Redis.Url
		if c.Redis.Host != "" {
			if redisURL != "" {
				logging.Warning.Println("Both a URL and a hostname were specified for Redis; will use the URL")
			} else {
				port := c.Redis.Port
				if port == 0 {
					port = 6379
				}
				redisURL = fmt.Sprintf("redis://%s:%d", c.Redis.Host, c.Redis.Port)
			}
		}
		fmt.Printf("Using Redis feature store: %s with prefix: %s\n", redisURL, envConfig.Prefix)
		redisOptions := []ldr.FeatureStoreOption{ldr.Prefix(envConfig.Prefix),
			ldr.CacheTTL(time.Duration(c.Redis.LocalTtl) * time.Millisecond), ldr.Logger(logging.Info)}
		dialOptions := []redigo.DialOption{}
		if c.Redis.Tls || (c.Redis.Password != "") {
			if c.Redis.Tls {
				if strings.HasPrefix(redisURL, "redis:") {
					// Redigo's DialUseTLS option will not work if you're specifying a URL.
					redisURL = "rediss:" + strings.TrimPrefix(redisURL, "redis:")
				}
			}
			if c.Redis.Password != "" {
				dialOptions = append(dialOptions, redigo.DialPassword(c.Redis.Password))
			}
		}
		redisOptions = append(redisOptions, ldr.URL(redisURL), ldr.DialOptions(dialOptions...))
		return ldr.NewRedisFeatureStoreFactory(redisOptions...)
	}
	if c.Consul.Host != "" {
		if databaseSpecified {
			return nil, errors.New("Cannot enable more than one database at a time (Redis, DynamoDB, Consul)")
		}
		databaseSpecified = true
		logging.Info.Printf("Using Consul feature store: %s with prefix: %s", c.Consul.Host, envConfig.Prefix)
		return ldconsul.NewConsulFeatureStoreFactory(ldconsul.Address(c.Consul.Host), ldconsul.Prefix(envConfig.Prefix),
			ldconsul.CacheTTL(time.Duration(c.Consul.LocalTtl)*time.Millisecond), ldconsul.Logger(logging.Info))
	}
	if c.DynamoDB.Enabled {
		if databaseSpecified {
			return nil, errors.New("Cannot enable more than one database at a time (Redis, DynamoDB, Consul)")
		}
		// Note that the global TableName can be omitted if you specify a TableName for each environment
		// (this is why we need an Enabled property here, since the other properties are all optional).
		// You can also specify a prefix for each environment, as with the other databases.
		tableName := envConfig.TableName
		if tableName == "" {
			tableName = c.DynamoDB.TableName
		}
		if tableName == "" {
			return nil, errors.New("TableName property must be specified for DynamoDB, either globally or per environment")
		}
		logging.Info.Printf("Using DynamoDB feature store: %s with prefix: %s", tableName, envConfig.Prefix)
		return lddynamodb.NewDynamoDBFeatureStoreFactory(tableName, lddynamodb.Prefix(envConfig.Prefix),
			lddynamodb.CacheTTL(time.Duration(c.DynamoDB.LocalTtl)*time.Millisecond), lddynamodb.Logger(logging.Info))
	}
	return ld.NewInMemoryFeatureStoreFactory(), nil
}

type clientMux struct {
	clientContextByKey map[string]*clientContextImpl
}

func (m clientMux) getStatus(w http.ResponseWriter, req *http.Request) {
	w.Header().Set("Content-Type", "application/json")
	envs := make(map[string]environmentStatus)

	healthy := true
	for _, clientCtx := range m.clientContextByKey {
		var status environmentStatus
		if clientCtx.envId != nil {
			status.EnvId = *clientCtx.envId
		}
		if clientCtx.mobileKey != nil {
			status.MobileKey = obscureKey(*clientCtx.mobileKey)
		}
		status.SdkKey = obscureKey(clientCtx.sdkKey)
		client := clientCtx.getClient()
		if client == nil || !client.Initialized() {
			status.Status = "disconnected"
			healthy = false
		} else {
			status.Status = "connected"
		}
		envs[clientCtx.name] = status
	}

	resp := struct {
		Environments  map[string]environmentStatus `json:"environments"`
		Status        string                       `json:"status"`
		Version       string                       `json:"version"`
		ClientVersion string                       `json:"clientVersion"`
	}{
		Environments:  envs,
		Version:       version.Version,
		ClientVersion: ld.Version,
	}

	if healthy {
		resp.Status = "healthy"
	} else {
		resp.Status = "degraded"
	}

	data, _ := json.Marshal(resp)

	w.Write(data)
}

func (m clientMux) selectClientByAuthorizationKey(next http.Handler) http.Handler {
	return http.HandlerFunc(func(w http.ResponseWriter, req *http.Request) {
		authKey, err := fetchAuthToken(req)
		if err != nil {
			w.WriteHeader(http.StatusUnauthorized)
			return
		}

		clientCtx := m.clientContextByKey[authKey]

		if clientCtx == nil {
			w.WriteHeader(http.StatusUnauthorized)
			w.Write([]byte("ld-relay is not configured for the provided key"))
			return
		}

		if clientCtx.getClient() == nil {
			w.WriteHeader(http.StatusServiceUnavailable)
			w.Write([]byte("client was not initialized"))
			return
		}

		req = req.WithContext(context.WithValue(req.Context(), contextKey, clientCtx))
		next.ServeHTTP(w, req)
	})
}

func evaluateAllFeatureFlagsValueOnly(sdkKind sdkKind) func(w http.ResponseWriter, req *http.Request) {
	return func(w http.ResponseWriter, req *http.Request) {
		evaluateAllShared(w, req, true, sdkKind)
	}
}

func evaluateAllFeatureFlags(sdkKind sdkKind) func(w http.ResponseWriter, req *http.Request) {
	return func(w http.ResponseWriter, req *http.Request) {
		evaluateAllShared(w, req, false, sdkKind)
	}
}

func evaluateAllShared(w http.ResponseWriter, req *http.Request, valueOnly bool, sdkKind sdkKind) {
	var user *ld.User
	var userDecodeErr error
	if req.Method == "REPORT" {
		if req.Header.Get("Content-Type") != "application/json" {
			w.WriteHeader(http.StatusUnsupportedMediaType)
			w.Write([]byte("Content-Type must be application/json."))
			return
		}

		body, _ := ioutil.ReadAll(req.Body)
		userDecodeErr = json.Unmarshal(body, &user)
	} else {
		base64User := mux.Vars(req)["user"]
		user, userDecodeErr = UserV2FromBase64(base64User)
	}
	if userDecodeErr != nil {
		w.WriteHeader(http.StatusBadRequest)
		w.Write(util.ErrorJsonMsg(userDecodeErr.Error()))
		return
	}

	withReasons := req.URL.Query().Get("withReasons") == "true"

	clientCtx := getClientContext(req)
	client := clientCtx.getClient()
	store := clientCtx.getStore()
	loggers := clientCtx.getLoggers()

	w.Header().Set("Content-Type", "application/json")

	if !client.Initialized() {
		if store.Initialized() {
			loggers.Warn("Called before client initialization; using last known values from feature store")
		} else {
			w.WriteHeader(http.StatusServiceUnavailable)
			loggers.Warn("Called before client initialization. Feature store not available")
			w.Write(util.ErrorJsonMsg("Service not initialized"))
			return
		}
	}

	if user.Key == nil {
		w.WriteHeader(http.StatusBadRequest)
		w.Write(util.ErrorJsonMsg("User must have a 'key' attribute"))
		return
	}

	loggers.Debugf("Application requested client-side flags (%s) for user: %s", sdkKind, *user.Key)

	items, err := store.All(ld.Features)
	if err != nil {
		loggers.Warnf("Unable to fetch flags from feature store. Returning nil map. Error: %s", err)
		w.WriteHeader(http.StatusInternalServerError)
		w.Write(util.ErrorJsonMsgf("Error fetching flags from feature store: %s", err))
		return
	}

	response := make(map[string]interface{}, len(items))
	for _, item := range items {
		if flag, ok := item.(*ld.FeatureFlag); ok {
			if sdkKind == jsClientSdk && !flag.ClientSide {
				continue
			}
			detail, _ := flag.EvaluateDetail(*user, store, false)
			var result interface{}
			if valueOnly {
				result = detail.Value
			} else {
				value := evalXResult{
					Value:                detail.Value,
					Variation:            detail.VariationIndex,
					Version:              flag.Version,
					TrackEvents:          flag.TrackEvents,
					DebugEventsUntilDate: flag.DebugEventsUntilDate,
				}
				if withReasons {
					value.Reason = &ld.EvaluationReasonContainer{Reason: detail.Reason}
				}
				result = value
			}
			response[flag.Key] = result
		}
	}

	result, _ := json.Marshal(response)

	w.WriteHeader(http.StatusOK)
	w.Write(result)
}

func pingStreamHandler(w http.ResponseWriter, req *http.Request) {
	clientCtx := getClientContext(req)
	clientCtx.getLoggers().Debug("Application requested client-side ping stream")
	clientCtx.getHandlers().pingStreamHandler.ServeHTTP(w, req)
}

func allStreamHandler(w http.ResponseWriter, req *http.Request) {
	clientCtx := getClientContext(req)
	clientCtx.getLoggers().Debug("Application requested server-side /all stream")
	clientCtx.getHandlers().allStreamHandler.ServeHTTP(w, req)
}

func flagsStreamHandler(w http.ResponseWriter, req *http.Request) {
	clientCtx := getClientContext(req)
	clientCtx.getLoggers().Debug("Application requested server-side /flags stream")
	clientCtx.getHandlers().flagsStreamHandler.ServeHTTP(w, req)
}

func bulkEventHandler(endpoint events.Endpoint) func(http.ResponseWriter, *http.Request) {
	return func(w http.ResponseWriter, req *http.Request) {
		clientCtx := getClientContext(req)
		dispatcher := clientCtx.getHandlers().eventDispatcher
		if dispatcher == nil {
			w.WriteHeader(http.StatusServiceUnavailable)
			w.Write(util.ErrorJsonMsg("Event proxy is not enabled for this environment"))
			return
		}
		handler := dispatcher.GetHandler(endpoint)
		if handler == nil {
			// Note, if this ever happens, it is a programming error since we are only supposed to
			// be using a fixed set of Endpoint values that the dispatcher knows about.
			w.WriteHeader(http.StatusServiceUnavailable)
			w.Write(util.ErrorJsonMsg("Internal error in event proxy"))
			logging.Error.Printf("Tried to proxy events for unsupported endpoint '%s'", endpoint)
			return
		}
		handler(w, req)
	}
}

func withGauge(handler http.HandlerFunc, measure metrics.Measure) http.HandlerFunc {
	return func(w http.ResponseWriter, req *http.Request) {
		ctx := getClientContext(req)
		userAgent := getUserAgent(req)
		metrics.WithGauge(ctx.getMetricsCtx(), userAgent, func() {
			handler.ServeHTTP(w, req)
		}, measure)
	}
}

func withCount(handler http.HandlerFunc, measure metrics.Measure) http.HandlerFunc {
	return func(w http.ResponseWriter, req *http.Request) {
		ctx := getClientContext(req)
		userAgent := getUserAgent(req)
		metrics.WithCount(ctx.getMetricsCtx(), userAgent, func() {
			handler.ServeHTTP(w, req)
		}, measure)
	}
}

func countMobileConns(handler http.HandlerFunc) http.HandlerFunc {
	return withCount(withGauge(handler, metrics.MobileConns), metrics.NewMobileConns)
}

func countBrowserConns(handler http.HandlerFunc) http.HandlerFunc {
	return withCount(withGauge(handler, metrics.BrowserConns), metrics.NewBrowserConns)
}

func countServerConns(handler http.HandlerFunc) http.HandlerFunc {
	return withCount(withGauge(handler, metrics.ServerConns), metrics.NewServerConns)
}

func requestCountMiddleware(measure metrics.Measure) mux.MiddlewareFunc {
	return func(next http.Handler) http.Handler {
		return http.HandlerFunc(func(w http.ResponseWriter, req *http.Request) {
			ctx := getClientContext(req)
			userAgent := getUserAgent(req)
			// Ignoring internal routing error that would have been ignored anyway
			route, _ := mux.CurrentRoute(req).GetPathTemplate()
			metrics.WithRouteCount(ctx.getMetricsCtx(), userAgent, route, req.Method, func() {
				next.ServeHTTP(w, req)
			}, measure)
		})
	}
}

// UserV2FromBase64 decodes a base64-encoded go-server-sdk v2 user.
// If any decoding/unmarshaling errors occur or
// the user is missing the 'key' attribute an error is returned.
func UserV2FromBase64(base64User string) (*ld.User, error) {
	var user ld.User
	idStr, decodeErr := base64urlDecode(base64User)
	if decodeErr != nil {
		return nil, errors.New("User part of url path did not decode as valid base64")
	}

	jsonErr := json.Unmarshal(idStr, &user)

	if jsonErr != nil {
		return nil, errors.New("User part of url path did not decode to valid user as json")
	}

	if user.Key == nil {
		return nil, errors.New("User must have a 'key' attribute")
	}
	return &user, nil
}

func base64urlDecode(base64String string) ([]byte, error) {
	idStr, decodeErr := base64.URLEncoding.DecodeString(base64String)

	if decodeErr != nil {
		// base64String could be unpadded
		// see https://github.com/golang/go/issues/4237#issuecomment-267792481
		idStrRaw, decodeErrRaw := base64.RawURLEncoding.DecodeString(base64String)

		if decodeErrRaw != nil {
			return nil, errors.New("String did not decode as valid base64")
		}

		return idStrRaw, nil
	}

	return idStr, nil
}

func fetchAuthToken(req *http.Request) (string, error) {
	authHdr := req.Header.Get("Authorization")
	match := uuidHeaderPattern.FindStringSubmatch(authHdr)

	// successfully matched UUID from header
	if len(match) == 2 {
		return match[1], nil
	}

	return "", errors.New("No valid token found")
}

func last5(str string) string {
	if len(str) >= 5 {
		return str[len(str)-5:]
	}
	return str
}

func getClientContext(req *http.Request) clientContext {
	return req.Context().Value(contextKey).(clientContext)
}

func chainMiddleware(middlewares ...mux.MiddlewareFunc) mux.MiddlewareFunc {
	return func(next http.Handler) http.Handler {
		handler := next
		for i := len(middlewares) - 1; i >= 0; i-- {
			handler = middlewares[i](handler)
		}
		return handler
	}
}

var hexdigit = regexp.MustCompile(`[a-fA-F\d]`)

func obscureKey(key string) string {
	if len(key) > 8 {
		return key[0:4] + hexdigit.ReplaceAllString(key[4:len(key)-5], "*") + key[len(key)-5:]
	}
	return key
}

// getUserAgent returns the X-LaunchDarkly-User-Agent if available, falling back to the normal "User-Agent" header
func getUserAgent(req *http.Request) string {
	if agent := req.Header.Get(ldUserAgentHeader); agent != "" {
		return agent
	}
	return req.Header.Get(userAgentHeader)
}<|MERGE_RESOLUTION|>--- conflicted
+++ resolved
@@ -252,7 +252,6 @@
 		mobileClientMux: clientMux{clientContextByKey: mobileClients},
 		clientSideMux:   clientSideMux,
 	}
-<<<<<<< HEAD
 
 	if c.Main.ExitAlways {
 		logging.Info.Println("Running in one-shot mode - will exit immediately after initializing environments")
@@ -273,13 +272,9 @@
 		}
 		return &r, err
 	} else {
-		r.Handler = r.makeHandler()
+		r.Handler = r.makeHandler(c.Main.GetLogLevel() <= ldlog.Debug)
 		return &r, nil
 	}
-=======
-	r.Handler = r.makeHandler(c.Main.GetLogLevel() <= ldlog.Debug)
-	return &r, nil
->>>>>>> 438a652d
 }
 
 func (r *Relay) makeHandler(withRequestLogging bool) http.Handler {
