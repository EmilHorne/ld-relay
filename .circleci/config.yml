--- conflicted
+++ resolved
@@ -23,16 +23,12 @@
       - run: go version && go env
       - run: curl https://raw.githubusercontent.com/golang/dep/master/install.sh | sh
       - run: dep ensure -dry-run
-<<<<<<< HEAD
-      - run: make init
-=======
       - run:
           name: lint
           command: |
             if [ "$DISABLE_LINT" != "1" ]; then
               make lint
             fi
->>>>>>> e65b6031
       - run:
           name: Set up Code Climate test-reporter
           command: |
