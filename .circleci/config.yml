--- conflicted
+++ resolved
@@ -91,11 +91,7 @@
           CIRCLE_ARTIFACTS: /tmp/circle-artifacts
           COMMON_GO_PACKAGES: >
             github.com/jstemmer/go-junit-report
-<<<<<<< HEAD
-          TAGS: big_segment_external_store_tests
-=======
-          LD_TEST_REDIS: true
->>>>>>> e84c5864
+          TAGS: redis_unit_tests,big_segment_external_store_tests
       - image: redis
 
     steps:
